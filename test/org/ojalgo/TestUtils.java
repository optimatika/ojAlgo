/*
 * Copyright 1997-2019 Optimatika
 *
 * Permission is hereby granted, free of charge, to any person obtaining a copy
 * of this software and associated documentation files (the "Software"), to deal
 * in the Software without restriction, including without limitation the rights
 * to use, copy, modify, merge, publish, distribute, sublicense, and/or sell
 * copies of the Software, and to permit persons to whom the Software is
 * furnished to do so, subject to the following conditions:
 *
 * The above copyright notice and this permission notice shall be included in
 * all copies or substantial portions of the Software.
 *
 * THE SOFTWARE IS PROVIDED "AS IS", WITHOUT WARRANTY OF ANY KIND, EXPRESS OR
 * IMPLIED, INCLUDING BUT NOT LIMITED TO THE WARRANTIES OF MERCHANTABILITY,
 * FITNESS FOR A PARTICULAR PURPOSE AND NONINFRINGEMENT. IN NO EVENT SHALL THE
 * AUTHORS OR COPYRIGHT HOLDERS BE LIABLE FOR ANY CLAIM, DAMAGES OR OTHER
 * LIABILITY, WHETHER IN AN ACTION OF CONTRACT, TORT OR OTHERWISE, ARISING FROM,
 * OUT OF OR IN CONNECTION WITH THE SOFTWARE OR THE USE OR OTHER DEALINGS IN THE
 * SOFTWARE.
 */
package org.ojalgo;

import java.math.BigDecimal;
import java.math.RoundingMode;
import java.util.Arrays;

import org.junit.jupiter.api.Assertions;
import org.ojalgo.array.Array1D;
import org.ojalgo.function.constant.PrimitiveMath;
import org.ojalgo.matrix.decomposition.Bidiagonal;
import org.ojalgo.matrix.decomposition.Cholesky;
import org.ojalgo.matrix.decomposition.Eigenvalue;
import org.ojalgo.matrix.decomposition.Hessenberg;
import org.ojalgo.matrix.decomposition.LU;
import org.ojalgo.matrix.decomposition.QR;
import org.ojalgo.matrix.decomposition.SingularValue;
import org.ojalgo.matrix.decomposition.Tridiagonal;
import org.ojalgo.matrix.store.GenericDenseStore;
import org.ojalgo.matrix.store.MatrixStore;
import org.ojalgo.matrix.store.PhysicalStore;
import org.ojalgo.matrix.store.operation.MatrixOperation;
import org.ojalgo.netio.BasicLogger;
import org.ojalgo.optimisation.ExpressionsBasedModel;
import org.ojalgo.optimisation.Optimisation;
import org.ojalgo.optimisation.Optimisation.State;
import org.ojalgo.random.Uniform;
import org.ojalgo.scalar.ComplexNumber;
import org.ojalgo.scalar.Quaternion;
import org.ojalgo.structure.Access1D;
import org.ojalgo.structure.ElementView1D;
import org.ojalgo.structure.Structure2D;
import org.ojalgo.structure.StructureAnyD;
import org.ojalgo.type.CalendarDateDuration;
import org.ojalgo.type.CalendarDateUnit;
import org.ojalgo.type.Stopwatch;
import org.ojalgo.type.TypeUtils;
import org.ojalgo.type.context.NumberContext;

/**
 * JUnitUtils
 *
 * @author apete
 */
public abstract class TestUtils {

    private static NumberContext EQUALS = new NumberContext(12, 14, RoundingMode.HALF_EVEN);

    public static void assertBounds(final Number lower, final Access1D<?> values, final Number upper, final NumberContext precision) {
        for (ElementView1D<?, ?> tmpValue : values.elements()) {
            TestUtils.assertBounds(lower, tmpValue.get(), upper, precision);
        }
    }

    public static void assertBounds(final Number lower, final Number value, final Number upper, final NumberContext precision) {

        BigDecimal tmpLower = TypeUtils.toBigDecimal(lower, precision);
        BigDecimal tmpValue = TypeUtils.toBigDecimal(value, precision);
        BigDecimal tmpUpper = TypeUtils.toBigDecimal(upper, precision);

        if ((tmpValue.compareTo(tmpLower) == -1) || (tmpValue.compareTo(tmpUpper) == 1)) {
            Assertions.fail("!(" + tmpLower.toPlainString() + " <= " + tmpValue.toPlainString() + " <= " + tmpUpper.toPlainString() + ")");
        }
    }

    public static void assertEquals(final Access1D<?> expected, final Access1D<?> actual) {
        TestUtils.assertEquals(expected, actual, EQUALS);
    }

    public static void assertEquals(final Access1D<?> expected, final Access1D<?> actual, final NumberContext context) {
        TestUtils.assertEquals("Access1D<?> != Access1D<?>", expected, actual, context);
    }

    public static void assertEquals(final boolean expected, final boolean actual) {
        Assertions.assertEquals(expected, actual);
    }

    public static void assertEquals(final ComplexNumber expected, final ComplexNumber actual) {
        TestUtils.assertEquals(expected, actual, EQUALS);
    }

    public static void assertEquals(final ComplexNumber expected, final ComplexNumber actual, final NumberContext context) {
        TestUtils.assertEquals("ComplexNumber != ComplexNumber", expected, actual, context);
    }

    public static void assertEquals(final double expected, final ComplexNumber actual, final NumberContext context) {
        TestUtils.assertEquals("ComplexNumber.re", expected, actual.doubleValue(), context);
        TestUtils.assertEquals("ComplexNumber.im", PrimitiveMath.ZERO, actual.i, context);
    }

    public static void assertEquals(final double expected, final double actual) {
        TestUtils.assertEquals(expected, actual, EQUALS);
    }

    public static void assertEquals(final double expected, final double actual, final double delta) {
        Assertions.assertEquals(expected, actual, delta);
    }

    public static void assertEquals(final double expected, final double actual, final NumberContext context) {
        TestUtils.assertEquals("double != double", expected, actual, context);
    }

    public static void assertEquals(final double[] expected, final Access1D<?> actual, final NumberContext accuracy) {
        for (int p = 0; p < expected.length; p++) {
            TestUtils.assertEquals(expected[p], actual.doubleValue(p), accuracy);
        }
    }

    public static void assertEquals(final int expected, final int actual) {
        Assertions.assertEquals(expected, actual);
    }

    public static void assertEquals(final int[] expected, final int[] actual) {
        TestUtils.assertEquals(Arrays.toString(expected) + " != " + Arrays.toString(actual), expected, actual);
    }

    public static void assertEquals(final long expected, final long actual) {
        TestUtils.assertEquals("long != long", expected, actual);
    }

    public static void assertEquals(final long[] expected, final long[] actual) {
        TestUtils.assertEquals(Arrays.toString(expected) + " != " + Arrays.toString(actual), expected, actual);
    }

    public static <N extends Number> void assertEquals(final MatrixStore<N> expected, final Bidiagonal<N> actual, final NumberContext context) {
        if (!Bidiagonal.equals(expected, actual, context)) {
            Assertions.fail(() -> "Bidiagonal<N> failed for " + expected);
        }
    }

    public static <N extends Number> void assertEquals(final MatrixStore<N> expected, final Cholesky<N> actual, final NumberContext context) {
        if (!Cholesky.equals(expected, actual, context)) {
            Assertions.fail(() -> "Cholesky<N> failed for " + expected);
        }
    }

    public static <N extends Number> void assertEquals(final MatrixStore<N> expected, final Eigenvalue<N> actual, final NumberContext context) {
        if (!Eigenvalue.equals(expected, actual, context)) {
            Assertions.fail(() -> "Eigenvalue<N> failed for " + expected);
        }
        if (actual.isOrdered()) {
            MatrixStore<N> mtrxD = actual.getD();
            double bigger = Double.MAX_VALUE;
            Array1D<ComplexNumber> tmpEigenvalues = actual.getEigenvalues();
            for (int i = 0; i < tmpEigenvalues.length; i++) {
                ComplexNumber value = tmpEigenvalues.get(i);
                Assertions.assertTrue(bigger >= value.getModulus());
                Assertions.assertEquals(value.doubleValue(), mtrxD.doubleValue(i, i), context.epsilon());
                bigger = value.getModulus();
            }
        }
    }

    public static <N extends Number> void assertEquals(final MatrixStore<N> expected, final Hessenberg<N> actual, final NumberContext context) {
        if (!Hessenberg.equals(expected, actual, context)) {
            Assertions.fail(() -> "Hessenberg<N> failed for " + expected);
        }
    }

    public static <N extends Number> void assertEquals(final MatrixStore<N> expected, final LU<N> actual, final NumberContext context) {
        if (!LU.equals(expected, actual, context)) {
            Assertions.fail(() -> "LU<N> failed for " + expected);
        }
    }

    public static <N extends Number> void assertEquals(final MatrixStore<N> expected, final QR<N> actual, final NumberContext context) {
        if (!QR.equals(expected, actual, context)) {
            Assertions.fail(() -> "QR<N> failed for " + expected);
        }
    }

    public static <N extends Number> void assertEquals(final MatrixStore<N> expected, final SingularValue<N> actual, final NumberContext context) {
        if (!SingularValue.equals(expected, actual, context)) {
            Assertions.fail(() -> "SingularValue<N> failed for " + expected);
        }
    }

    public static <N extends Number> void assertEquals(final MatrixStore<N> expected, final Tridiagonal<N> actual, final NumberContext context) {
        if (!Tridiagonal.equals(expected, actual, context)) {
            Assertions.fail(() -> "Tridiagonal<N> failed for " + expected);
        }
    }

    public static void assertEquals(final Number expected, final Number actual) {
        TestUtils.assertEquals(expected, actual, EQUALS);
    }

    public static void assertEquals(final Number expected, final Number actual, final NumberContext context) {
        TestUtils.assertEquals("Number != Number", expected, actual, context);
    }

    public static void assertEquals(final Object expected, final Object actual) {
        Assertions.assertEquals(expected, actual);
    }

    public static void assertEquals(final Quaternion expected, final Quaternion actual) {
        TestUtils.assertEquals(expected, actual, EQUALS);
    }

    public static void assertEquals(final Quaternion expected, final Quaternion actual, final NumberContext context) {
        TestUtils.assertEquals("Quaternion != Quaternion", expected, actual, context);
    }

    public static void assertEquals(final String message, final Access1D<?> expected, final Access1D<?> actual) {
        TestUtils.assertEquals(message, expected, actual, EQUALS);
    }

    public static void assertEquals(final String message, final Access1D<?> expected, final Access1D<?> actual, final NumberContext context) {

        TestUtils.assertEquals(message + ", different count()", expected.count(), actual.count());
        if ((expected instanceof Structure2D) && (actual instanceof Structure2D)) {
            TestUtils.assertEquals(message + ", different countRows()", ((Structure2D) expected).countRows(), ((Structure2D) actual).countRows());
            TestUtils.assertEquals(message + ", different countColumns()", ((Structure2D) expected).countColumns(), ((Structure2D) actual).countColumns());
        } else if ((expected instanceof StructureAnyD) && (actual instanceof StructureAnyD)) {
            TestUtils.assertEquals(message + ", different shape()", ((StructureAnyD) expected).shape(), ((StructureAnyD) actual).shape());
        }

        double tmpFrobNormDiff = 0.0;
        double tmpFrobNormExpt = 0.0;
        for (long i = 0L; i < expected.count(); i++) {
            tmpFrobNormDiff = PrimitiveMath.HYPOT.invoke(tmpFrobNormDiff, actual.doubleValue(i) - expected.doubleValue(i));
            tmpFrobNormExpt = PrimitiveMath.HYPOT.invoke(tmpFrobNormExpt, expected.doubleValue(i));
        }
        TestUtils.assertTrue(message + ", large norm differences " + tmpFrobNormDiff + " !<< " + tmpFrobNormExpt,
                context.isSmall(tmpFrobNormExpt, tmpFrobNormDiff));
    }

    public static void assertEquals(final String message, final ComplexNumber expected, final ComplexNumber actual) {
        TestUtils.assertEquals(message, expected, actual, EQUALS);
    }

    public static void assertEquals(final String message, final ComplexNumber expected, final ComplexNumber actual, final NumberContext context) {
        TestUtils.assertEquals(message, (Number) expected, (Number) actual, context);
        TestUtils.assertEquals(message, (Access1D<?>) expected, (Access1D<?>) actual, context);
    }

    public static void assertEquals(final String message, final double expected, final double actual) {
        TestUtils.assertEquals(message, expected, actual, EQUALS);
    }

    public static void assertEquals(final String message, final double expected, final double actual, final double delta) {
        Assertions.assertEquals(expected, actual, delta, message);
    }

    public static void assertEquals(final String message, final double expected, final double actual, final NumberContext context) {
        // TestUtils.assertEquals(message, Double.valueOf(expected), Double.valueOf(actual), context);
        if (Double.isNaN(expected) && Double.isNaN(actual)) {

        } else if (context.isDifferent(expected, actual)) {
            Assertions.fail(() -> message + ": " + expected + " != " + actual);
        }
    }

    public static void assertEquals(final String message, final int expected, final int actual) {
        Assertions.assertEquals(expected, actual, message);
    }

    public static void assertEquals(final String message, final int[] expected, final int[] actual) {
        TestUtils.assertTrue(message, Arrays.equals(expected, actual));
    }

    public static void assertEquals(final String message, final long expected, final long actual) {
        Assertions.assertEquals(expected, actual, message);
    }

    public static void assertEquals(final String message, final long[] expected, final long[] actual) {
        TestUtils.assertTrue(message, Arrays.equals(expected, actual));
    }

    public static void assertEquals(final String message, final Number expected, final Number actual) {
        TestUtils.assertEquals(message, expected, actual, EQUALS);
    }

    public static void assertEquals(final String message, final Number expected, final Number actual, final NumberContext precision) {

        if ((expected instanceof Quaternion) || (actual instanceof Quaternion)) {

            Quaternion tmpExpected = Quaternion.valueOf(expected);
            Quaternion tmpActual = Quaternion.valueOf(actual);

            if (!!precision.isDifferent(tmpExpected.scalar(), tmpActual.scalar())) {
                // Assertions.fail(() -> message + " (scalar)" + ": " + expected + " != " + actual);
                Assertions.assertEquals(expected, actual, () -> message + " (scalar)" + ": " + expected + " != " + actual);
            }
            if (!!precision.isDifferent(tmpExpected.i, tmpActual.i)) {
                // Assertions.fail(() -> message + " (i)" + ": " + expected + " != " + actual);
                Assertions.assertEquals(expected, actual, () -> message + " (i)" + ": " + expected + " != " + actual);
            }
            if (!!precision.isDifferent(tmpExpected.j, tmpActual.j)) {
                // Assertions.fail(() -> message + " (j)" + ": " + expected + " != " + actual);
                Assertions.assertEquals(expected, actual, () -> message + " (j)" + ": " + expected + " != " + actual);
            }
            if (!!precision.isDifferent(tmpExpected.k, tmpActual.k)) {
                // Assertions.fail(() -> message + " (k)" + ": " + expected + " != " + actual);
                Assertions.assertEquals(expected, actual, () -> message + " (k)" + ": " + expected + " != " + actual);
            }

        } else if ((expected instanceof ComplexNumber) || (actual instanceof ComplexNumber)) {

            ComplexNumber tmpExpected = ComplexNumber.valueOf(expected);
            ComplexNumber tmpActual = ComplexNumber.valueOf(actual);

            if (!!precision.isDifferent(tmpExpected.getReal(), tmpActual.getReal())) {
                // Assertions.fail(() -> message + " (real)" + ": " + expected + " != " + actual);
                Assertions.assertEquals(expected, actual, () -> message + " (real)" + ": " + expected + " != " + actual);
            }
            if (!!precision.isDifferent(tmpExpected.getImaginary(), tmpActual.getImaginary())) {
                // Assertions.fail(() -> message + " (imaginary)" + ": " + expected + " != " + actual);
                Assertions.assertEquals(expected, actual, () -> message + " (imaginary)" + ": " + expected + " != " + actual);
            }

        } else {

            if (precision.isDifferent(expected.doubleValue(), actual.doubleValue())) {
                // Assertions.fail(() -> message + ": " + expected + " != " + actual);
                Assertions.assertEquals(expected, actual, () -> message + ": " + expected + " != " + actual);
            }
        }
    }

    public static void assertEquals(final String message, final Object expected, final Object actual) {
        Assertions.assertEquals(expected, actual, message);

    }

    public static void assertEquals(final String message, final Quaternion expected, final Quaternion actual) {
        TestUtils.assertEquals(message, expected, actual, EQUALS);
    }

    public static void assertEquals(final String message, final Quaternion expected, final Quaternion actual, final NumberContext context) {
        TestUtils.assertEquals(message, (Number) expected, (Number) actual, context);
        TestUtils.assertEquals(message, (Access1D<?>) expected, (Access1D<?>) actual, context);
    }

    public static void assertEquivalent(final Optimisation.Result expected, final Optimisation.Result actual) {
        TestUtils.assertOptimisationResult("Optimisation.Result != Optimisation.Result", expected, actual, EQUALS, true, true, true, true);
    }

    public static void assertFalse(final boolean condition) {
        Assertions.assertFalse(condition);
    }

    public static void assertFalse(final String message, final boolean condition) {
        Assertions.assertFalse(condition, message);
    }

    public static void assertFasterThan(final double limitMeassure, final CalendarDateUnit limitUnit, final Stopwatch actualTimer) {
        CalendarDateDuration duration = actualTimer.stop(limitUnit);
        if (duration.measure > limitMeassure) {
            TestUtils.fail(duration.toString() + " > " + new CalendarDateDuration(limitMeassure, limitUnit));
        }
    }

    public static void assertInRange(final int first, final int limit, final int actual) {
        if ((first > actual) || (actual >= limit)) {
            TestUtils.fail("Not in range!");
        }
    }

    public static void assertNotNullOrEmpty(final String actual) {
        if (actual == null) {
            TestUtils.fail("Is null!");
        }
        if (actual.length() <= 0) {
            TestUtils.fail("Is empty!");
        }
    }

    public static void assertSolutionFeasible(final ExpressionsBasedModel model, final Optimisation.Result solution) {
        TestUtils.assertSolutionFeasible(model, solution, EQUALS);
    }

    public static void assertSolutionFeasible(final ExpressionsBasedModel model, final Optimisation.Result solution, final NumberContext accuracy) {
        TestUtils.assertStateNotLessThanFeasible(solution);
        TestUtils.assertTrue(model.validate(solution, accuracy, BasicLogger.DEBUG));
    }

    public static void assertStateAndSolution(final Optimisation.Result expected, final Optimisation.Result actual) {
        TestUtils.assertStateAndSolution(expected, actual, EQUALS);
    }

    public static void assertStateAndSolution(final Optimisation.Result expected, final Optimisation.Result actual, final NumberContext context) {
        TestUtils.assertStateAndSolution("Optimisation.Result != Optimisation.Result", expected, actual, context);
    }

    public static void assertStateAndSolution(final String message, final Optimisation.Result expected, final Optimisation.Result actual) {
        TestUtils.assertStateAndSolution(message, expected, actual, EQUALS);
    }

    public static void assertStateAndSolution(final String message, final Optimisation.Result expected, final Optimisation.Result actual,
            final NumberContext context) {
        TestUtils.assertOptimisationResult(message, expected, actual, context, true, false, true, false);
    }

    public static void assertStateLessThanFeasible(final Optimisation.Result actual) {
        Assertions.assertFalse(actual.getState().isFeasible(), actual.toString());
    }

    public static void assertStateNotLessThanFeasible(final Optimisation.Result actual) {
        Assertions.assertTrue(actual.getState().isFeasible(), actual.toString());
    }

    public static void assertStateNotLessThanOptimal(final Optimisation.Result actual) {
        Assertions.assertTrue(actual.getState().isOptimal(), actual.toString());
    }

    public static void assertTrue(final boolean condition) {
        Assertions.assertTrue(condition);
    }

    public static void assertTrue(final String message, final boolean condition) {
        Assertions.assertTrue(condition, message);
    }

    public static void fail() {
        Assertions.fail("");
    }

    public static void fail(final String message) {
        Assertions.fail(message);
    }

    public static void fail(final Throwable problem) {
        Assertions.fail(problem.getMessage(), problem);
    }

    public static PhysicalStore<ComplexNumber> makeRandomComplexStore(final int numberOfRows, final int numberOfColumns) {

<<<<<<< HEAD
        final PhysicalStore<ComplexNumber> retVal = GenericDenseStore.COMPLEX.make(numberOfRows, numberOfColumns);
=======
        PhysicalStore<ComplexNumber> retVal = GenericDenseStore.COMPLEX.makeZero(numberOfRows, numberOfColumns);
>>>>>>> 68693738

        Uniform tmpArgGen = new Uniform(PrimitiveMath.ZERO, PrimitiveMath.TWO_PI);

        for (int j = 0; j < numberOfColumns; j++) {
            for (int i = 0; i < numberOfRows; i++) {
                retVal.set(i, j, ComplexNumber.makePolar(PrimitiveMath.E, tmpArgGen.doubleValue()).add(PrimitiveMath.PI));
            }
        }

        return retVal;
    }

    public static void minimiseAllBranchLimits() {
        MatrixOperation.setAllOperationThresholds(2);
    }

    static void assertOptimisationResult(final String message, final Optimisation.Result expected, final Optimisation.Result actual,
            final NumberContext context, final boolean state, final boolean value, final boolean solution, final boolean multipliers) {

        State expectedState = expected.getState();

        if (state) {

            State actualState = actual.getState();

            boolean failed = false;

            if (expectedState == actualState) {

            } else if (expectedState.isDistinct() && !actualState.isDistinct()) {
                failed = true;
            } else if (expectedState.isOptimal() && !actualState.isOptimal()) {
                failed = true;
            } else if (expectedState.isFeasible() && !actualState.isFeasible()) {
                failed = true;
            } else if (expectedState.isApproximate() && !actualState.isApproximate()) {
                failed = true;
            }

            if (failed) {
                TestUtils.assertEquals(message + " – State", expectedState, actualState);
            }
        }

        if (value) {
            double expectedValue = expected.getValue();
            double actualValue = actual.getValue();
            TestUtils.assertEquals(message + " – Value", expectedValue, actualValue, context);
        }

        if (solution && expectedState.isFeasible()) {
            TestUtils.assertEquals(message + " – Solution", expected, actual, context);
        }

        if (multipliers && expected.getMultipliers().isPresent()) {
            Access1D<?> expectedMultipliers = expected.getMultipliers().get();
            Access1D<?> actualMultipliers = actual.getMultipliers().get();
            TestUtils.assertEquals(message + " – Multipliers", expectedMultipliers, actualMultipliers, context);
        }
    }

    private TestUtils() {
        super();
    }

}<|MERGE_RESOLUTION|>--- conflicted
+++ resolved
@@ -446,11 +446,7 @@
 
     public static PhysicalStore<ComplexNumber> makeRandomComplexStore(final int numberOfRows, final int numberOfColumns) {
 
-<<<<<<< HEAD
-        final PhysicalStore<ComplexNumber> retVal = GenericDenseStore.COMPLEX.make(numberOfRows, numberOfColumns);
-=======
         PhysicalStore<ComplexNumber> retVal = GenericDenseStore.COMPLEX.makeZero(numberOfRows, numberOfColumns);
->>>>>>> 68693738
 
         Uniform tmpArgGen = new Uniform(PrimitiveMath.ZERO, PrimitiveMath.TWO_PI);
 
