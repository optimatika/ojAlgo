/*
 * Copyright 1997-2018 Optimatika
 *
 * Permission is hereby granted, free of charge, to any person obtaining a copy
 * of this software and associated documentation files (the "Software"), to deal
 * in the Software without restriction, including without limitation the rights
 * to use, copy, modify, merge, publish, distribute, sublicense, and/or sell
 * copies of the Software, and to permit persons to whom the Software is
 * furnished to do so, subject to the following conditions:
 *
 * The above copyright notice and this permission notice shall be included in
 * all copies or substantial portions of the Software.
 *
 * THE SOFTWARE IS PROVIDED "AS IS", WITHOUT WARRANTY OF ANY KIND, EXPRESS OR
 * IMPLIED, INCLUDING BUT NOT LIMITED TO THE WARRANTIES OF MERCHANTABILITY,
 * FITNESS FOR A PARTICULAR PURPOSE AND NONINFRINGEMENT. IN NO EVENT SHALL THE
 * AUTHORS OR COPYRIGHT HOLDERS BE LIABLE FOR ANY CLAIM, DAMAGES OR OTHER
 * LIABILITY, WHETHER IN AN ACTION OF CONTRACT, TORT OR OTHERWISE, ARISING FROM,
 * OUT OF OR IN CONNECTION WITH THE SOFTWARE OR THE USE OR OTHER DEALINGS IN THE
 * SOFTWARE.
 */
package org.ojalgo.ann;

import static org.ojalgo.ann.ANN.Activator.*;
import static org.ojalgo.ann.ANN.Error.*;
import static org.ojalgo.constant.PrimitiveMath.*;

import java.util.Collections;
import java.util.List;

import org.junit.jupiter.api.Test;
import org.ojalgo.TestUtils;
import org.ojalgo.matrix.store.PhysicalStore.Factory;
import org.ojalgo.matrix.store.PrimitiveDenseStore;
import org.ojalgo.structure.Access1D;
import org.ojalgo.type.context.NumberContext;

/**
 * https://mattmazur.com/2015/03/17/a-step-by-step-backpropagation-example/
 * https://github.com/mattm/simple-neural-network
 *
 * @author apete
 */
public class StepByStepBackpropagationExample extends BackPropagationExample {

    private static final NumberContext PRECISION = new NumberContext(8, 8);

    public StepByStepBackpropagationExample() {
        super();
    }

    @Test
    public void testStepByStepBackpropagationExample() {

        NumberContext precision = this.precision();
        Factory<Double, PrimitiveDenseStore> factory = PrimitiveDenseStore.FACTORY;
<<<<<<< HEAD
        ANN.Error errorMeassure = HALF_SQUARED_DIFFERENCE;
=======

        ArtificialNeuralNetwork.Error errorMeassure = HALF_SQUARED_DIFFERENCE;
>>>>>>> 26ab3106

        NetworkBuilder builder = this.getInitialNetwork();

        ArtificialNeuralNetwork network = builder.get();

        Data testCase = this.getTestCases().get(0);

        PrimitiveDenseStore givenInput = testCase.input;
        PrimitiveDenseStore targetOutput = testCase.target;
        Access1D<Double> expectedOutput = testCase.expected;
        Access1D<Double> actualOutput = network.invoke(givenInput);

        TestUtils.assertEquals(expectedOutput, actualOutput, precision);

        double expectedError = 0.298371109;
        double actualError = errorMeassure.invoke(targetOutput, actualOutput);

        TestUtils.assertEquals(expectedError, actualError, precision);

        builder.rate(HALF).train(givenInput, targetOutput);

        // 0.40 w5
        TestUtils.assertEquals(0.35891648, network.getWeight(1, 0, 0), precision);
        // 0.45 w6
        TestUtils.assertEquals(0.408666186, network.getWeight(1, 1, 0), precision);
        // 0.50 w7
        TestUtils.assertEquals(0.511301270, network.getWeight(1, 0, 1), precision);
        // 0.55 w8
        TestUtils.assertEquals(0.561370121, network.getWeight(1, 1, 1), precision);

        // 0.15 w1
        TestUtils.assertEquals(0.149780716, network.getWeight(0, 0, 0), precision);
        // 0.20 w2
        TestUtils.assertEquals(0.19956143, network.getWeight(0, 1, 0), precision);
        // 0.25 w3
        TestUtils.assertEquals(0.24975114, network.getWeight(0, 0, 1), precision);
        // 0.30 w4
        TestUtils.assertEquals(0.29950229, network.getWeight(0, 1, 1), precision);

        double expectedErrorAfterTraining = 0.291027924;
        double actualErrorAfterTraining = errorMeassure.invoke(targetOutput, network.invoke(givenInput));

        // In the example the bias are not updated, ojAlgo does update them
        // This should give more aggressive learning in this single step
        TestUtils.assertTrue(expectedErrorAfterTraining > actualErrorAfterTraining);
        TestUtils.assertTrue(actualError > actualErrorAfterTraining);

        // Create a larger, more complex network, to make sure there are no IndexOutOfRangeExceptions or similar..
        NetworkBuilder largerBuilder = ArtificialNeuralNetwork.builder(2, 5, 3, 4, 2).randomise();
        ArtificialNeuralNetwork largerANN = largerBuilder.get();

        Access1D<Double> preTrainingOutput = factory.rows(largerANN.invoke(givenInput));
        largerBuilder.rate(HALF).train(givenInput, targetOutput);
        Access1D<Double> postTrainingOutput = factory.rows(largerANN.invoke(givenInput));

        // Even in this case training should reduce the error
        TestUtils.assertTrue(errorMeassure.invoke(targetOutput, preTrainingOutput) > errorMeassure.invoke(targetOutput, postTrainingOutput));
    }

    @Override
    protected NumberContext precision() {
        return PRECISION;
    }

    @Override
    protected NetworkBuilder getInitialNetwork() {

        NetworkBuilder builder = ArtificialNeuralNetwork.builder(2, 2, 2);

        builder.activator(0, SIGMOID).activator(1, SIGMOID).error(HALF_SQUARED_DIFFERENCE);

        builder.weight(0, 0, 0, 0.15);
        builder.weight(0, 1, 0, 0.20);
        builder.weight(0, 0, 1, 0.25);
        builder.weight(0, 1, 1, 0.30);

        builder.bias(0, 0, 0.35);
        builder.bias(0, 1, 0.35);

        builder.weight(1, 0, 0, 0.40);
        builder.weight(1, 1, 0, 0.45);
        builder.weight(1, 0, 1, 0.50);
        builder.weight(1, 1, 1, 0.55);

        builder.bias(1, 0, 0.60);
        builder.bias(1, 1, 0.60);

        return builder;
    }

    @Override
    protected List<Data> getTestCases() {

        Data retVal = new Data(0.5);

        retVal.input(0.05, 0.10);
        retVal.target(0.01, 0.99);
        retVal.expected(0.75136507, 0.772928465);

        return Collections.singletonList(retVal);
    }

}<|MERGE_RESOLUTION|>--- conflicted
+++ resolved
@@ -54,12 +54,8 @@
 
         NumberContext precision = this.precision();
         Factory<Double, PrimitiveDenseStore> factory = PrimitiveDenseStore.FACTORY;
-<<<<<<< HEAD
-        ANN.Error errorMeassure = HALF_SQUARED_DIFFERENCE;
-=======
 
         ArtificialNeuralNetwork.Error errorMeassure = HALF_SQUARED_DIFFERENCE;
->>>>>>> 26ab3106
 
         NetworkBuilder builder = this.getInitialNetwork();
 
