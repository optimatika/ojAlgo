--- conflicted
+++ resolved
@@ -42,7 +42,6 @@
 
 public class DecompositionProblems extends MatrixDecompositionTests {
 
-<<<<<<< HEAD
     private static final double ZERO = 1e-9; // tolerance for zero checks
 
     /**
@@ -146,8 +145,6 @@
         TestUtils.assertEquals(String.format("Expected nullity %d, found %d kernel" + " vectors.", nullity, kernelCount), nullity, kernelCount);
     }
 
-=======
->>>>>>> 059c670d
     @Override
     @BeforeEach
     public void minimiseAllBranchLimits() {
@@ -422,7 +419,6 @@
     }
 
     /**
-<<<<<<< HEAD
      * This program tests the behavior of the QR and SVD decompositions on matrices with more columns than
      * rows. The desire is to compute a basis for the (right) null space of a matrix.
      *
@@ -475,7 +471,10 @@
         }
 
         DecompositionProblems.fullSVD(matrixB);
-=======
+
+    }
+
+    /**
      * There was a problem extracting the eigenpairs (java.lang.ArrayIndexOutOfBoundsException)
      *
      * @see https://github.com/optimatika/ojAlgo/issues/105
@@ -518,7 +517,6 @@
             TestUtils.assertEquals(className, vectors.sliceColumn(2), evd.getEigenpair(2).vector);
         }
 
->>>>>>> 059c670d
     }
 
 }