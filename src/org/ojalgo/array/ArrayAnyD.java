--- conflicted
+++ resolved
@@ -49,15 +49,9 @@
  *
  * @author apete
  */
-<<<<<<< HEAD
-public final class ArrayAnyD<N extends Number> implements AccessAnyD<N>, AccessAnyD.Elements, AccessAnyD.IndexOf, AccessAnyD.Visitable<N>,
-        AccessAnyD.Aggregatable<N>, StructureAnyD.ReducibleTo1D<Array1D<N>>, StructureAnyD.ReducibleTo2D<Array2D<N>>, AccessAnyD.Sliceable<N>,
-        MutateAnyD.ModifiableReceiver<N>, MutateAnyD.Mixable<N> {
-=======
 public final class ArrayAnyD<N extends Number>
         implements AccessAnyD<N>, AccessAnyD.Visitable<N>, AccessAnyD.Aggregatable<N>, AccessAnyD.Sliceable<N>, AccessAnyD.Elements, AccessAnyD.IndexOf,
         StructureAnyD.ReducibleTo1D<Array1D<N>>, StructureAnyD.ReducibleTo2D<Array2D<N>>, MutateAnyD.Transformable<N>, MutateAnyD.Mixable<N> {
->>>>>>> ee091eab
 
     public static final class Factory<N extends Number> implements FactoryAnyD<ArrayAnyD<N>> {
 
