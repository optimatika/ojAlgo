/*
 * Copyright 1997-2019 Optimatika
 *
 * Permission is hereby granted, free of charge, to any person obtaining a copy
 * of this software and associated documentation files (the "Software"), to deal
 * in the Software without restriction, including without limitation the rights
 * to use, copy, modify, merge, publish, distribute, sublicense, and/or sell
 * copies of the Software, and to permit persons to whom the Software is
 * furnished to do so, subject to the following conditions:
 *
 * The above copyright notice and this permission notice shall be included in
 * all copies or substantial portions of the Software.
 *
 * THE SOFTWARE IS PROVIDED "AS IS", WITHOUT WARRANTY OF ANY KIND, EXPRESS OR
 * IMPLIED, INCLUDING BUT NOT LIMITED TO THE WARRANTIES OF MERCHANTABILITY,
 * FITNESS FOR A PARTICULAR PURPOSE AND NONINFRINGEMENT. IN NO EVENT SHALL THE
 * AUTHORS OR COPYRIGHT HOLDERS BE LIABLE FOR ANY CLAIM, DAMAGES OR OTHER
 * LIABILITY, WHETHER IN AN ACTION OF CONTRACT, TORT OR OTHERWISE, ARISING FROM,
 * OUT OF OR IN CONNECTION WITH THE SOFTWARE OR THE USE OR OTHER DEALINGS IN THE
 * SOFTWARE.
 */
package org.ojalgo.array;

import java.math.BigDecimal;
import java.util.AbstractList;
import java.util.List;
import java.util.RandomAccess;
import java.util.concurrent.ExecutionException;
import java.util.concurrent.ForkJoinPool;
import java.util.concurrent.RecursiveAction;

import org.ojalgo.ProgrammingError;
import org.ojalgo.function.BinaryFunction;
import org.ojalgo.function.FunctionSet;
import org.ojalgo.function.NullaryFunction;
import org.ojalgo.function.UnaryFunction;
import org.ojalgo.function.VoidFunction;
import org.ojalgo.function.aggregator.Aggregator;
import org.ojalgo.function.aggregator.AggregatorFunction;
import org.ojalgo.scalar.ComplexNumber;
import org.ojalgo.scalar.Quaternion;
import org.ojalgo.scalar.RationalNumber;
import org.ojalgo.scalar.Scalar;
import org.ojalgo.structure.Access1D;
import org.ojalgo.structure.Factory1D;
import org.ojalgo.structure.Mutate1D;
import org.ojalgo.structure.Transformation1D;

/**
 * Array1D
 *
 * @author apete
 */
<<<<<<< HEAD
public final class Array1D<N extends Number> extends AbstractList<N> implements Access1D<N>, Access1D.Elements, Access1D.IndexOf, Access1D.Sliceable<N>,
        Access1D.Visitable<N>, Access1D.Aggregatable<N>, Mutate1D.ModifiableReceiver<N>, Mutate1D.Mixable<N>, Mutate1D.Sortable, RandomAccess {
=======
public final class Array1D<N extends Number> extends AbstractList<N> implements Access1D<N>, Access1D.Visitable<N>, Access1D.Aggregatable<N>,
        Access1D.Sliceable<N>, Access1D.Elements, Access1D.IndexOf, Mutate1D.Transformable<N>, Mutate1D.Mixable<N>, Mutate1D.Sortable, RandomAccess {
>>>>>>> ee091eab

    public static final class Factory<N extends Number> implements Factory1D<Array1D<N>> {

        private final BasicArray.Factory<N> myDelegate;

        Factory(final DenseArray.Factory<N> denseArray) {
            super();
            myDelegate = new BasicArray.Factory<>(denseArray);
        }

        public Array1D<N> copy(final Access1D<?> source) {
            return myDelegate.copy(source).wrapInArray1D();
        }

        public Array1D<N> copy(final double... source) {
            return myDelegate.copy(source).wrapInArray1D();
        }

        public Array1D<N> copy(final List<? extends Number> source) {
            return myDelegate.copy(source).wrapInArray1D();
        }

        public Array1D<N> copy(final Number... source) {
            return myDelegate.copy(source).wrapInArray1D();
        }

        @Override
        public FunctionSet<N> function() {
            return myDelegate.function();
        }

        public Array1D<N> makeFilled(final long count, final NullaryFunction<?> supplier) {
            return myDelegate.makeFilled(count, supplier).wrapInArray1D();
        }

        public Array1D<N> makeSparse(final long count) {
            return myDelegate.makeStructuredZero(count).wrapInArray1D();
        }

        public Array1D<N> makeZero(final long count) {
            return myDelegate.makeToBeFilled(count).wrapInArray1D();
        }

        @Override
        public Scalar.Factory<N> scalar() {
            return myDelegate.scalar();
        }

        public Array1D<N> wrap(final BasicArray<N> array) {
            return array.wrapInArray1D();
        }

    }

    static final class QuickAscendingSorter extends RecursiveAction {

        private final long high;
        private final long low;
        private final Array1D<?> myArray;

        private QuickAscendingSorter(final Array1D<?> array, final long low, final long high) {
            super();
            myArray = array;
            this.low = low;
            this.high = high;
        }

        QuickAscendingSorter(final Array1D<?> array) {
            this(array, 0L, array.count() - 1L);
        }

        @Override
        protected void compute() {

            long i = low, j = high;

            final double pivot = myArray.doubleValue(low + ((high - low) / 2));

            while (i <= j) {

                while (myArray.doubleValue(i) < pivot) {
                    i++;
                }
                while (myArray.doubleValue(j) > pivot) {
                    j--;
                }

                if (i <= j) {
                    myArray.exchange(i, j);
                    i++;
                    j--;
                }
            }

            QuickAscendingSorter tmpPartL = null;
            QuickAscendingSorter tmpPartH = null;

            if (low < j) {
                tmpPartL = new QuickAscendingSorter(myArray, low, j);
                tmpPartL.fork();
            }
            if (i < high) {
                tmpPartH = new QuickAscendingSorter(myArray, i, high);
                tmpPartH.fork();
            }
            if (tmpPartL != null) {
                tmpPartL.join();
            }
            if (tmpPartH != null) {
                tmpPartH.join();
            }
        }

    }

    static final class QuickDescendingSorter extends RecursiveAction {

        private final long high;
        private final long low;
        private final Array1D<?> myArray;

        private QuickDescendingSorter(final Array1D<?> array, final long low, final long high) {
            super();
            myArray = array;
            this.low = low;
            this.high = high;
        }

        QuickDescendingSorter(final Array1D<?> array) {
            this(array, 0L, array.count() - 1L);
        }

        @Override
        protected void compute() {

            long i = low, j = high;

            final double pivot = myArray.doubleValue(low + ((high - low) / 2));

            while (i <= j) {

                while (myArray.doubleValue(i) > pivot) {
                    i++;
                }
                while (myArray.doubleValue(j) < pivot) {
                    j--;
                }

                if (i <= j) {
                    myArray.exchange(i, j);
                    i++;
                    j--;
                }
            }

            QuickDescendingSorter tmpPartL = null;
            QuickDescendingSorter tmpPartH = null;

            if (low < j) {
                tmpPartL = new QuickDescendingSorter(myArray, low, j);
                tmpPartL.fork();
            }
            if (i < high) {
                tmpPartH = new QuickDescendingSorter(myArray, i, high);
                tmpPartH.fork();
            }
            if (tmpPartL != null) {
                tmpPartL.join();
            }
            if (tmpPartH != null) {
                tmpPartH.join();
            }
        }

    }

    public static final Factory<BigDecimal> BIG = new Factory<>(BigArray.FACTORY);
    public static final Factory<ComplexNumber> COMPLEX = new Factory<>(ComplexArray.FACTORY);
    public static final Factory<Double> DIRECT32 = new Factory<>(BufferArray.DIRECT32);
    public static final Factory<Double> DIRECT64 = new Factory<>(BufferArray.DIRECT64);
    public static final Factory<Double> PRIMITIVE32 = new Factory<>(Primitive32Array.FACTORY);
    public static final Factory<Double> PRIMITIVE64 = new Factory<>(Primitive64Array.FACTORY);
    public static final Factory<Quaternion> QUATERNION = new Factory<>(QuaternionArray.FACTORY);
    public static final Factory<RationalNumber> RATIONAL = new Factory<>(RationalArray.FACTORY);

    public static <N extends Number> Array1D.Factory<N> factory(final DenseArray.Factory<N> denseFactory) {
        return new Array1D.Factory<>(denseFactory);
    }

    public final long length;

    private final BasicArray<N> myDelegate;
    private final long myFirst;
    private final long myLimit;
    private final long myStep;

    Array1D(final BasicArray<N> delegate) {
        this(delegate, 0L, delegate.count(), 1L);
    }

    Array1D(final BasicArray<N> delegate, final long first, final long limit, final long step) {

        super();

        myDelegate = delegate;

        myFirst = first;
        myLimit = limit;
        myStep = step;

        length = (myLimit - myFirst) / myStep;
    }

    public void add(final long index, final double addend) {
        final long tmpIndex = myFirst + (myStep * index);
        myDelegate.add(tmpIndex, addend);
    }

    public void add(final long index, final Number addend) {
        final long tmpIndex = myFirst + (myStep * index);
        myDelegate.add(tmpIndex, addend);
    }

    public N aggregateRange(long first, long limit, Aggregator aggregator) {
        AggregatorFunction<N> visitor = aggregator.getFunction(myDelegate.factory().aggregator());
        this.visitRange(first, limit, visitor);
        return visitor.get();
    }

    @Override
    public void clear() {
        myDelegate.reset();
    }

    @Override
    public boolean contains(final Object obj) {
        return this.indexOf(obj) != -1;
    }

    @SuppressWarnings("unchecked")
    public Array1D<N> copy() {

        BasicArray<N> retVal = null;

        if (myDelegate.isPrimitive()) {

            retVal = (BasicArray<N>) new Primitive64Array((int) length);

            for (long i = 0L; i < length; i++) {
                retVal.set(i, this.doubleValue(i));
            }

            return new Array1D<>(retVal);

        } else if (myDelegate instanceof ComplexArray) {

            retVal = (BasicArray<N>) new ComplexArray((int) length);

            for (long i = 0L; i < length; i++) {
                retVal.set(i, this.get(i));
            }

            return new Array1D<>(retVal);

        } else if (myDelegate instanceof BigArray) {

            retVal = (BasicArray<N>) new BigArray((int) length);

            for (long i = 0L; i < length; i++) {
                retVal.set(i, this.get(i));
            }

            return new Array1D<>(retVal);

        } else {

            return null;
        }
    }

    /**
     * Creates a copy of this containing only the selected elements, in the specified order.
     */
    @SuppressWarnings("unchecked")
    public Array1D<N> copy(final int... indices) {

        BasicArray<N> retVal = null;

        final int tmpLength = indices.length;

        if (myDelegate.isPrimitive()) {

            retVal = (BasicArray<N>) new Primitive64Array(tmpLength);

            for (int i = 0; i < tmpLength; i++) {
                retVal.set(i, this.doubleValue(indices[i]));
            }

            return new Array1D<>(retVal);

        } else if (myDelegate instanceof ComplexArray) {

            retVal = (BasicArray<N>) new ComplexArray(tmpLength);

            for (int i = 0; i < tmpLength; i++) {
                retVal.set(i, this.get(indices[i]));
            }

            return new Array1D<>(retVal);

        } else if (myDelegate instanceof BigArray) {

            retVal = (BasicArray<N>) new BigArray(tmpLength);

            for (int i = 0; i < tmpLength; i++) {
                retVal.set(i, this.get(indices[i]));
            }

            return new Array1D<>(retVal);

        } else {

            return null;
        }
    }

    public long count() {
        return length;
    }

    public double doubleValue(final long index) {
        return myDelegate.doubleValue(myFirst + (myStep * index));
    }

    public void fillAll(final N value) {
        myDelegate.fill(myFirst, myLimit, myStep, value);
    }

    public void fillAll(final NullaryFunction<N> supplier) {
        myDelegate.fill(myFirst, myLimit, myStep, supplier);
    }

    public void fillOne(final long index, final Access1D<?> values, final long valueIndex) {
        myDelegate.fillOne(myFirst + (myStep * index), values, valueIndex);
    }

    public void fillOne(final long index, final N value) {
        final long tmpIndex = myFirst + (myStep * index);
        myDelegate.fillOne(tmpIndex, value);
    }

    public void fillOne(final long index, final NullaryFunction<N> supplier) {
        final long tmpIndex = myFirst + (myStep * index);
        myDelegate.fillOne(tmpIndex, supplier);
    }

    public void fillRange(final long first, final long limit, final N value) {
        final long tmpFirst = myFirst + (myStep * first);
        final long tmpLimit = myFirst + (myStep * limit);
        myDelegate.fill(tmpFirst, tmpLimit, myStep, value);
    }

    public void fillRange(final long first, final long limit, final NullaryFunction<N> supplier) {
        final long tmpFirst = myFirst + (myStep * first);
        final long tmpLimit = myFirst + (myStep * limit);
        myDelegate.fill(tmpFirst, tmpLimit, myStep, supplier);
    }

    @Override
    public N get(final int index) {
        return myDelegate.get(myFirst + (myStep * index));
    }

    public N get(final long index) {
        return myDelegate.get(myFirst + (myStep * index));
    }

    @Override
    public int indexOf(final Object obj) {
        final int tmpLength = (int) length;
        if (obj == null) {
            for (int i = 0; i < tmpLength; i++) {
                if (this.get(i) == null) {
                    return i;
                }
            }
        } else if (obj instanceof Number) {
            for (int i = 0; i < tmpLength; i++) {
                if (obj.equals(this.get(i))) {
                    return i;
                }
            }
        }
        return -1;
    }

    public long indexOfLargest() {
        return this.indexOfLargestInRange(myFirst, myLimit);
    }

    public long indexOfLargestInRange(final long first, final long limit) {
        return (myDelegate.indexOfLargest(myFirst + (myStep * first), myFirst + (myStep * limit), myStep) - myFirst) / myStep;
    }

    /**
     * @see Scalar#isAbsolute()
     */
    public boolean isAbsolute(final long index) {
        return myDelegate.isAbsolute(myFirst + (myStep * index));
    }

    public boolean isAllSmall(final double comparedTo) {
        return myDelegate.isSmall(myFirst, myLimit, myStep, comparedTo);
    }

    @Override
    public boolean isEmpty() {
        return length == 0;
    }

    /**
     * @see Scalar#isSmall(double)
     */
    public boolean isSmall(final long index, final double comparedTo) {
        return myDelegate.isSmall(myFirst + (myStep * index), comparedTo);
    }

    public double mix(final long index, final BinaryFunction<N> mixer, final double addend) {
        ProgrammingError.throwIfNull(mixer);
        synchronized (myDelegate) {
            final double oldValue = this.doubleValue(index);
            final double newValue = mixer.invoke(oldValue, addend);
            this.set(index, newValue);
            return newValue;
        }
    }

    public N mix(final long index, final BinaryFunction<N> mixer, final N addend) {
        ProgrammingError.throwIfNull(mixer);
        synchronized (myDelegate) {
            final N oldValue = this.get(index);
            final N newValue = mixer.invoke(oldValue, addend);
            this.set(index, newValue);
            return newValue;
        }
    }

    public void modifyAll(final UnaryFunction<N> modifier) {
        myDelegate.modify(myFirst, myLimit, myStep, modifier);
    }

    public void modifyMatching(final Access1D<N> left, final BinaryFunction<N> function) {
        final long tmpLength = Math.min(length, left.count());
        if (myDelegate.isPrimitive()) {
            for (long i = 0L; i < tmpLength; i++) {
                this.set(i, function.invoke(left.doubleValue(i), this.doubleValue(i)));
            }
        } else {
            for (long i = 0L; i < tmpLength; i++) {
                this.set(i, function.invoke(left.get(i), this.get(i)));
            }
        }
    }

    public void modifyMatching(final BinaryFunction<N> function, final Access1D<N> right) {
        final long tmpLength = Math.min(length, right.count());
        if (myDelegate.isPrimitive()) {
            for (long i = 0L; i < tmpLength; i++) {
                this.set(i, function.invoke(this.doubleValue(i), right.doubleValue(i)));
            }
        } else {
            for (long i = 0L; i < tmpLength; i++) {
                this.set(i, function.invoke(this.get(i), right.get(i)));
            }
        }
    }

    public void modifyOne(final long index, final UnaryFunction<N> modifier) {
        myDelegate.modifyOne(myFirst + (myStep * index), modifier);
    }

    public void modifyRange(final long first, final long limit, final UnaryFunction<N> modifier) {
        final long tmpFirst = myFirst + (myStep * first);
        final long tmpLimit = myFirst + (myStep * limit);
        myDelegate.modify(tmpFirst, tmpLimit, myStep, modifier);
    }

    @Override
    public N set(final int index, final Number value) {
        final long tmpIndex = myFirst + (myStep * index);
        final N retVal = myDelegate.get(tmpIndex);
        myDelegate.set(tmpIndex, value);
        return retVal;
    }

    public void set(final long index, final double value) {
        myDelegate.set(myFirst + (myStep * index), value);
    }

    public void set(final long index, final Number value) {
        myDelegate.set(myFirst + (myStep * index), value);
    }

    @Override
    public int size() {
        return (int) length;
    }

    public Array1D<N> sliceRange(final long first, final long limit) {
        return new Array1D<>(myDelegate, myFirst + (myStep * first), myFirst + (myStep * limit), myStep);
    }

    public void sortAscending() {

        if ((myDelegate instanceof Mutate1D.Sortable) && (this.count() == myDelegate.count())) {

            ((Mutate1D.Sortable) myDelegate).sortAscending();

        } else {

            //this.sortAscending(0L, this.count() - 1L);

            try {
                ForkJoinPool.commonPool().submit(new QuickAscendingSorter(this)).get();
            } catch (InterruptedException | ExecutionException exception) {
                exception.printStackTrace();
            }
        }
    }

    public void sortDescending() {

        if ((myDelegate instanceof Mutate1D.Sortable) && (this.count() == myDelegate.count())) {

            ((Mutate1D.Sortable) myDelegate).sortDescending();

        } else {

            //this.sortDescending(0L, this.count() - 1L);

            try {
                ForkJoinPool.commonPool().submit(new QuickDescendingSorter(this)).get();
            } catch (InterruptedException | ExecutionException exception) {
                exception.printStackTrace();
            }
        }
    }

    @Override
    public Array1D<N> subList(final int first, final int limit) {
        return this.sliceRange(first, limit);
    }

    @Override
    public String toString() {
        return Access1D.toString(this);
    }

    public void transform(Transformation1D<N> transformation) {
        transformation.transform(this);
    }

    public void visitAll(final VoidFunction<N> visitor) {
        myDelegate.visit(myFirst, myLimit, myStep, visitor);
    }

    public void visitOne(final long index, final VoidFunction<N> visitor) {
        myDelegate.visitOne(myFirst + (myStep * index), visitor);
    }

    public void visitRange(final long first, final long limit, final VoidFunction<N> visitor) {
        final long tmpFirst = myFirst + (myStep * first);
        final long tmpLimit = myFirst + (myStep * limit);
        myDelegate.visit(tmpFirst, tmpLimit, myStep, visitor);
    }

    void exchange(final long indexA, final long indexB) {

        if (myDelegate.isPrimitive()) {

            final double tmpVal = this.doubleValue(indexA);
            this.set(indexA, this.doubleValue(indexB));
            this.set(indexB, tmpVal);

        } else {

            final N tmpVal = this.get(indexA);
            this.set(indexA, this.get(indexB));
            this.set(indexB, tmpVal);
        }
    }

    BasicArray<N> getDelegate() {
        return myDelegate;
    }

    void sortAscending(final long low, final long high) {

        long i = low, j = high;

        final double pivot = this.doubleValue(low + ((high - low) / 2));

        while (i <= j) {

            while (this.doubleValue(i) < pivot) {
                i++;
            }
            while (this.doubleValue(j) > pivot) {
                j--;
            }

            if (i <= j) {
                this.exchange(i, j);
                i++;
                j--;
            }
        }

        if (low < j) {
            this.sortAscending(low, j);
        }
        if (i < high) {
            this.sortAscending(i, high);
        }
    }

    void sortDescending(final long low, final long high) {

        long i = low, j = high;

        final double pivot = this.doubleValue(low + ((high - low) / 2));

        while (i <= j) {

            while (this.doubleValue(i) > pivot) {
                i++;
            }
            while (this.doubleValue(j) < pivot) {
                j--;
            }

            if (i <= j) {
                this.exchange(i, j);
                i++;
                j--;
            }
        }

        if (low < j) {
            this.sortDescending(low, j);
        }
        if (i < high) {
            this.sortDescending(i, high);
        }
    }

}<|MERGE_RESOLUTION|>--- conflicted
+++ resolved
@@ -51,13 +51,8 @@
  *
  * @author apete
  */
-<<<<<<< HEAD
-public final class Array1D<N extends Number> extends AbstractList<N> implements Access1D<N>, Access1D.Elements, Access1D.IndexOf, Access1D.Sliceable<N>,
-        Access1D.Visitable<N>, Access1D.Aggregatable<N>, Mutate1D.ModifiableReceiver<N>, Mutate1D.Mixable<N>, Mutate1D.Sortable, RandomAccess {
-=======
 public final class Array1D<N extends Number> extends AbstractList<N> implements Access1D<N>, Access1D.Visitable<N>, Access1D.Aggregatable<N>,
         Access1D.Sliceable<N>, Access1D.Elements, Access1D.IndexOf, Mutate1D.Transformable<N>, Mutate1D.Mixable<N>, Mutate1D.Sortable, RandomAccess {
->>>>>>> ee091eab
 
     public static final class Factory<N extends Number> implements Factory1D<Array1D<N>> {
 
