--- conflicted
+++ resolved
@@ -30,11 +30,7 @@
 import org.ojalgo.ProgrammingError;
 import org.ojalgo.array.Array1D;
 import org.ojalgo.array.Primitive64Array;
-<<<<<<< HEAD
-import org.ojalgo.constant.BigMath;
-=======
 import org.ojalgo.function.constant.BigMath;
->>>>>>> ee091eab
 import org.ojalgo.matrix.store.MatrixStore;
 import org.ojalgo.netio.BasicLogger;
 import org.ojalgo.netio.BasicLogger.Printer;
@@ -336,12 +332,9 @@
         }
 
         /**
-<<<<<<< HEAD
-=======
          * @param remaining TODO
          * @param lower TODO
          * @param upper TODO
->>>>>>> ee091eab
          * @return True if any model entity was modified so that a re-run of the presolvers is necessary -
          *         typically when/if a variable was fixed.
          */
@@ -847,11 +840,7 @@
                 if (tmpVariable.isEqualityConstraint()) {
                     retSolution.set(i, tmpVariable.getLowerLimit());
                 } else if (tmpVariable.isLowerLimitSet() && tmpVariable.isUpperLimitSet()) {
-<<<<<<< HEAD
-                    retSolution.set(i, DIVIDE.invoke(tmpVariable.getLowerLimit().add(tmpVariable.getUpperLimit()), TWO));
-=======
                     retSolution.set(i, BigMath.DIVIDE.invoke(tmpVariable.getLowerLimit().add(tmpVariable.getUpperLimit()), TWO));
->>>>>>> ee091eab
                     shouldCheckGradient = true;
                 } else if (tmpVariable.isLowerLimitSet()) {
                     retSolution.set(i, tmpVariable.getLowerLimit());
@@ -1445,11 +1434,7 @@
         for (int i = 0, limit = myVariables.size(); i < limit; i++) {
             final Variable tmpVariable = myVariables.get(i);
             if (!tmpVariable.isFixed()) {
-<<<<<<< HEAD
-                tmpVariable.setValue(options.solution.enforce(retSolution.get(i)));
-=======
                 tmpVariable.setValue(options.solution.toBigDecimal(retSolution.doubleValue(i)));
->>>>>>> ee091eab
             }
         }
 
