/*
 * Copyright 1997-2019 Optimatika
 *
 * Permission is hereby granted, free of charge, to any person obtaining a copy
 * of this software and associated documentation files (the "Software"), to deal
 * in the Software without restriction, including without limitation the rights
 * to use, copy, modify, merge, publish, distribute, sublicense, and/or sell
 * copies of the Software, and to permit persons to whom the Software is
 * furnished to do so, subject to the following conditions:
 *
 * The above copyright notice and this permission notice shall be included in
 * all copies or substantial portions of the Software.
 *
 * THE SOFTWARE IS PROVIDED "AS IS", WITHOUT WARRANTY OF ANY KIND, EXPRESS OR
 * IMPLIED, INCLUDING BUT NOT LIMITED TO THE WARRANTIES OF MERCHANTABILITY,
 * FITNESS FOR A PARTICULAR PURPOSE AND NONINFRINGEMENT. IN NO EVENT SHALL THE
 * AUTHORS OR COPYRIGHT HOLDERS BE LIABLE FOR ANY CLAIM, DAMAGES OR OTHER
 * LIABILITY, WHETHER IN AN ACTION OF CONTRACT, TORT OR OTHERWISE, ARISING FROM,
 * OUT OF OR IN CONNECTION WITH THE SOFTWARE OR THE USE OR OTHER DEALINGS IN THE
 * SOFTWARE.
 */
package org.ojalgo.optimisation.integer;

import static org.ojalgo.function.constant.PrimitiveMath.*;

import java.math.BigDecimal;
import java.util.Arrays;
import java.util.List;
import java.util.Queue;
import java.util.concurrent.ConcurrentLinkedQueue;
import java.util.concurrent.ForkJoinPool;
import java.util.concurrent.RecursiveTask;
import java.util.concurrent.atomic.AtomicInteger;

import org.ojalgo.function.aggregator.Aggregator;
import org.ojalgo.function.constant.PrimitiveMath;
import org.ojalgo.function.multiary.MultiaryFunction;
import org.ojalgo.matrix.store.MatrixStore;
import org.ojalgo.matrix.store.PrimitiveDenseStore;
import org.ojalgo.netio.BasicLogger;
import org.ojalgo.netio.CharacterRing;
import org.ojalgo.netio.CharacterRing.PrinterBuffer;
import org.ojalgo.optimisation.ExpressionsBasedModel;
import org.ojalgo.optimisation.GenericSolver;
import org.ojalgo.optimisation.Optimisation;
import org.ojalgo.optimisation.Variable;
import org.ojalgo.structure.Access1D;
import org.ojalgo.type.TypeUtils;

public final class IntegerSolver extends GenericSolver {

    public static final class ModelIntegration extends ExpressionsBasedModel.Integration<IntegerSolver> {

        public IntegerSolver build(final ExpressionsBasedModel model) {
            return IntegerSolver.make(model);
        }

        public boolean isCapable(final ExpressionsBasedModel model) {
            return !model.isAnyConstraintQuadratic();
        }

        @Override
        public Result toModelState(final Result solverState, final ExpressionsBasedModel model) {
            return solverState;
        }

        @Override
        public Result toSolverState(final Result modelState, final ExpressionsBasedModel model) {
            return modelState;
        }

        @Override
        protected boolean isSolutionMapped() {
            return false;
        }

    }

    final class BranchAndBoundNodeTask extends RecursiveTask<Boolean> {

        private final NodeKey myKey;
        private final PrinterBuffer myPrinter = (IntegerSolver.this.options.validate || IntegerSolver.this.isLogProgress()) ? new CharacterRing().asPrinter()
                : null;

        private BranchAndBoundNodeTask(final NodeKey key) {

            super();

            myKey = key;
        }

        BranchAndBoundNodeTask() {

            super();

            myKey = new NodeKey(IntegerSolver.this.getIntegerModel());
        }

        @Override
        public String toString() {
            return myKey.toString();
        }

        @Override
        protected Boolean compute() {

            final ExpressionsBasedModel nodeModel = IntegerSolver.this.getNodeModel();
            myKey.setNodeState(nodeModel, IntegerSolver.this.getIntegerIndices());

            if (IntegerSolver.this.isIntegerSolutionFound()) {

                final double bestIntegerSolutionValue = IntegerSolver.this.getBestResultSoFar().getValue();

                double nudge = PrimitiveMath.MAX.invoke(PrimitiveMath.ABS.invoke(bestIntegerSolutionValue) * options.mip_gap, options.mip_gap);

                if (nodeModel.isMinimisation()) {
                    final BigDecimal upper = TypeUtils.toBigDecimal(bestIntegerSolutionValue - nudge, options.feasibility);
                    nodeModel.limitObjective(null, upper);
                } else {
                    final BigDecimal lower = TypeUtils.toBigDecimal(bestIntegerSolutionValue + nudge, options.feasibility);
                    nodeModel.limitObjective(lower, null);
                }
            }

            final Boolean retVal = IntegerSolver.this.compute(myKey, nodeModel.prepare(), myPrinter);

            return retVal;
        }

        NodeKey getKey() {
            return myKey;
        }

    }

    static final class NodeStatistics {

        private final AtomicInteger myAbandoned = new AtomicInteger();
        /**
         * Resulted in 2 new nodes
         */
        private final AtomicInteger myBranched = new AtomicInteger();
        /**
         * Integer solution found and/or solution not good enough to continue
         */
        private final AtomicInteger myExhausted = new AtomicInteger();
        /**
         * Failed to solve node problem (not because it was infeasible)
         */
        private final AtomicInteger myFailed = new AtomicInteger();
        /**
         * Node problem infeasible
         */
        private final AtomicInteger myInfeasible = new AtomicInteger();
        /**
         * Integer solution
         */
        private final AtomicInteger myInteger = new AtomicInteger();
        /**
         * Noninteger solution
         */
        private final AtomicInteger myTruncated = new AtomicInteger();

        public int countCreated() {
            return myTruncated.get() + myAbandoned.get() + this.countEvaluated();
        }

        public int countEvaluated() {
            return myInfeasible.get() + myFailed.get() + myExhausted.get() + myBranched.get();
        }

        /**
         * Node never evaluated (sub/node problem never solved)
         */
        boolean abandoned() {
            myAbandoned.incrementAndGet();
            return true;
        }

        /**
         * Node evaluated, but solution not integer. Estimate still possible to find better integer solution.
         * Created 2 new branches.
         */
        boolean branched() {
            myBranched.incrementAndGet();
            return true;
        }

        /**
         * Node evaluated, but solution not integer. Estimate NOT possible to find better integer solution.
         */
        boolean exhausted() {
            myExhausted.incrementAndGet();
            return true;
        }

        boolean failed(final boolean state) {
            myFailed.incrementAndGet();
            return state;
        }

        boolean infeasible() {
            myInfeasible.incrementAndGet();
            return true;
        }

        boolean infeasible(final boolean state) {
            myInfeasible.incrementAndGet();
            return state;
        }

        /**
         * Integer solution found
         */
        boolean integer() {
            myInteger.incrementAndGet();
            return true;
        }

        boolean truncated(final boolean state) {
            myTruncated.incrementAndGet();
            return state;
        }

    }

    public static IntegerSolver make(final ExpressionsBasedModel model) {
        return new IntegerSolver(model, model.options);
    }

    static void flush(PrinterBuffer buffer, BasicLogger.Printer receiver) {
        if ((buffer != null) && (receiver != null)) {
            buffer.flush(receiver);
        }
    }

    private volatile Optimisation.Result myBestResultSoFar = null;
    private final Queue<NodeKey> myDeferredNodes = new ConcurrentLinkedQueue<>();
    private final MultiaryFunction.TwiceDifferentiable<Double> myFunction;
    /**
     * One entry per integer variable, the entry is the global index of that integer variable
     */
    private final int[] myIntegerIndices;
    private final ExpressionsBasedModel myIntegerModel;
    private final double[] myIntegerSignificances;
    private final AtomicInteger myIntegerSolutionsCount = new AtomicInteger();
    private final boolean myMinimisation;
    private final NodeStatistics myNodeStatistics = new NodeStatistics();

    protected IntegerSolver(final ExpressionsBasedModel model, final Options solverOptions) {

        super(solverOptions);

        myIntegerModel = model.snapshot();
        myFunction = myIntegerModel.objective().toFunction();

        myMinimisation = myIntegerModel.isMinimisation();

        final List<Variable> integerVariables = myIntegerModel.getIntegerVariables();
        myIntegerIndices = new int[integerVariables.size()];
        for (int i = 0, limit = myIntegerIndices.length; i < limit; i++) {
            myIntegerIndices[i] = myIntegerModel.indexOf(integerVariables.get(i));
        }

        myIntegerSignificances = new double[myIntegerIndices.length];
        Arrays.fill(myIntegerSignificances, ONE);
        final MatrixStore<Double> gradient = this.getGradient(Access1D.asPrimitive1D(model.getVariableValues()));
        final double largest = gradient.aggregateAll(Aggregator.LARGEST);
        if (largest > ZERO) {
            for (int i = 0, limit = myIntegerIndices.length; i < limit; i++) {
                final int globalIndex = myIntegerIndices[i];
                this.addIntegerSignificance(i, gradient.doubleValue(globalIndex) / largest);
            }
        }
    }

    public Result solve(final Result kickStarter) {

        // Must verify that it actually is an integer solution
        // The kickStarter may be user-supplied
        if ((kickStarter != null) && kickStarter.getState().isFeasible() && this.getIntegerModel().validate(kickStarter)) {
            this.markInteger(null, null, kickStarter);
        }

        this.resetIterationsCount();

        final BranchAndBoundNodeTask rootNodeTask = new BranchAndBoundNodeTask();

        boolean normalExit = ForkJoinPool.commonPool().invoke(rootNodeTask).booleanValue();
        while (normalExit && (myDeferredNodes.size() > 0)) {
            NodeKey nodeKey = myDeferredNodes.poll();
            if (this.isGoodEnoughToContinueBranching(nodeKey.objective)) {
                normalExit &= ForkJoinPool.commonPool().invoke(new BranchAndBoundNodeTask(nodeKey)).booleanValue();
            }
        }
        myDeferredNodes.clear();

        final Optimisation.Result bestSolutionFound = this.getBestResultSoFar();

        if (bestSolutionFound.getState().isFeasible()) {
            if (normalExit) {
                return new Optimisation.Result(State.OPTIMAL, bestSolutionFound);
            } else {
                return new Optimisation.Result(State.FEASIBLE, bestSolutionFound);
            }
        } else {
            if (normalExit) {
                return new Optimisation.Result(State.INFEASIBLE, bestSolutionFound);
            } else {
                return new Optimisation.Result(State.FAILED, bestSolutionFound);
            }
        }
    }

    @Override
    public String toString() {
        return TypeUtils.format("Solutions={} Nodes/Iterations={} {}", this.countIntegerSolutions(), this.countExploredNodes(), this.getBestResultSoFar());
    }

    protected Boolean compute(NodeKey nodeKey, final ExpressionsBasedModel.Intermediate nodeModel, PrinterBuffer nodePrinter) {

        if (this.isLogDebug()) {
            nodePrinter.println();
            nodePrinter.println("Branch&Bound Node");
            nodePrinter.println(nodeKey.toString());
            nodePrinter.println(this.toString());
        }

        if (!this.isIterationAllowed()) {
<<<<<<< HEAD
            if (this.isDebug()) {
=======
            if (this.isLogDebug()) {
>>>>>>> ee091eab
                nodePrinter.println("Reached iterations or time limit - stop!");
                IntegerSolver.flush(nodePrinter, this.getIntegerModel().options.logger_appender);
            }
            return false;
        }

        if (nodeKey.index >= 0) {
            nodeKey.enforceBounds(nodeModel, this.getIntegerIndices());
        }

        final Optimisation.Result bestEstimate = this.getBestEstimate();
        final Optimisation.Result nodeResult = nodeModel.solve(bestEstimate);

        // Increment when/if an iteration was actually performed
        this.incrementIterationsCount();

        if (this.isLogDebug()) {
            nodePrinter.println("Node Result: {}", nodeResult);
        }

        if (nodeResult.getState().isOptimal()) {
            if (this.isLogDebug()) {
                nodePrinter.println("Node solved to optimality!");
            }

            if (options.validate && !nodeModel.validate(nodeResult, nodePrinter)) {
                // This should not be possible. There is a bug somewhere.
                nodePrinter.println("Node solution marked as OPTIMAL, but is actually INVALID/INFEASIBLE/FAILED. Stop this branch!");
                nodePrinter.println("Integer indices: {}", Arrays.toString(this.getIntegerIndices()));
                nodePrinter.println("Lower bounds: {}", Arrays.toString(nodeKey.getLowerBounds()));
                nodePrinter.println("Upper bounds: {}", Arrays.toString(nodeKey.getUpperBounds()));

                IntegerSolver.flush(nodePrinter, this.getIntegerModel().options.logger_appender);

                return false;
            }

            final int branchIntegerIndex = this.identifyNonIntegerVariable(nodeResult, nodeKey);
            final double tmpSolutionValue = this.evaluateFunction(nodeResult);

            if (branchIntegerIndex == -1) {
                if (this.isLogDebug()) {
                    nodePrinter.println("Integer solution! Store it among the others, and stop this branch!");
                }

                final Optimisation.Result tmpIntegerSolutionResult = new Optimisation.Result(Optimisation.State.FEASIBLE, tmpSolutionValue, nodeResult);

                this.markInteger(nodeKey, null, tmpIntegerSolutionResult);

                if (this.isLogDebug()) {
                    nodePrinter.println(this.getBestResultSoFar().toString());
                    BasicLogger.debug();
                    BasicLogger.debug(this.toString());
                    // BasicLogger.debug(DaemonPoolExecutor.INSTANCE.toString());
                    IntegerSolver.flush(nodePrinter, this.getIntegerModel().options.logger_appender);
                }

                nodeModel.dispose();
                return true;

            } else {
                if (this.isLogDebug()) {
                    nodePrinter.println("Not an Integer Solution: " + tmpSolutionValue);
                }

                final double variableValue = nodeResult.doubleValue(this.getGlobalIndex(branchIntegerIndex));

                if (this.isGoodEnoughToContinueBranching(tmpSolutionValue)) {

                    if (this.isLogDebug()) {
                        nodePrinter.println("Still hope, branching on {} @ {} >>> {}", branchIntegerIndex, variableValue,
                                nodeModel.getVariable(this.getGlobalIndex(branchIntegerIndex)));
                        IntegerSolver.flush(nodePrinter, this.getIntegerModel().options.logger_appender);
                    }

                    // this.generateCuts(nodeModel);

                    final NodeKey lowerBranch = nodeKey.createLowerBranch(branchIntegerIndex, variableValue, tmpSolutionValue);
                    final NodeKey upperBranch = nodeKey.createUpperBranch(branchIntegerIndex, variableValue, tmpSolutionValue);

                    final NodeKey nextTask;
                    final BranchAndBoundNodeTask forkedTask;

                    if (upperBranch.displacement <= HALF) {
                        nextTask = upperBranch;
                        if (lowerBranch.displacement < options.mip_defer) {
                            forkedTask = new BranchAndBoundNodeTask(lowerBranch);
                        } else {
                            forkedTask = null;
                            myDeferredNodes.offer(lowerBranch);
                        }
                    } else {
                        nextTask = lowerBranch;
                        if (upperBranch.displacement < options.mip_defer) {
                            forkedTask = new BranchAndBoundNodeTask(upperBranch);
                        } else {
                            forkedTask = null;
                            myDeferredNodes.offer(upperBranch);
                        }
                    }

                    if (forkedTask != null) {

                        forkedTask.fork();

                        return this.compute(nextTask, nodeModel, nodePrinter) && forkedTask.join();

                    } else {

                        return this.compute(nextTask, nodeModel, nodePrinter);
                    }

                } else {
                    if (this.isLogDebug()) {
                        nodePrinter.println("Can't find better integer solutions - stop this branch!");
                        IntegerSolver.flush(nodePrinter, this.getIntegerModel().options.logger_appender);
                    }

                    nodeModel.dispose();
                    return true;
                }
            }

        } else {
            if (this.isLogDebug()) {
                nodePrinter.println("Failed to solve node problem - stop this branch!");
                IntegerSolver.flush(nodePrinter, this.getIntegerModel().options.logger_appender);
            }

            nodeModel.dispose();
            return true;
        }

    }

    protected int countIntegerSolutions() {
        return myIntegerSolutionsCount.intValue();
    }

    @Override
    protected double evaluateFunction(final Access1D<?> solution) {
        if ((myFunction != null) && (solution != null) && (myFunction.arity() == solution.count())) {
            return myFunction.invoke(Access1D.asPrimitive1D(solution));
        } else {
            return Double.NaN;
        }
    }

    @Override
    protected MatrixStore<Double> extractSolution() {
        return PrimitiveDenseStore.FACTORY.columns(this.getBestResultSoFar());
    }

    protected Optimisation.Result getBestResultSoFar() {

        final Result currentlyTheBest = myBestResultSoFar;

        if (currentlyTheBest != null) {

            return currentlyTheBest;

        } else {

            final State tmpSate = State.INVALID;
            final double tmpValue = myMinimisation ? Double.POSITIVE_INFINITY : Double.NEGATIVE_INFINITY;
            final MatrixStore<Double> tmpSolution = MatrixStore.PRIMITIVE.makeZero(this.getIntegerModel().countVariables(), 1).get();

            return new Optimisation.Result(tmpSate, tmpValue, tmpSolution);
        }
    }

    protected Optimisation.Result getBestEstimate() {
        return new Optimisation.Result(Optimisation.State.APPROXIMATE, this.getBestResultSoFar());
    }

    protected MatrixStore<Double> getGradient(final Access1D<Double> solution) {
        return myFunction.getGradient(solution);
    }

    protected ExpressionsBasedModel getIntegerModel() {
        return myIntegerModel;
    }

    protected ExpressionsBasedModel getNodeModel() {
        return myIntegerModel.relax(false);
    }

    protected boolean initialise(final Result kickStarter) {
        return true;
    }

    protected boolean isGoodEnoughToContinueBranching(final double relaxedNodeValue) {

        final Result bestResultSoFar = myBestResultSoFar;

        if ((bestResultSoFar == null) || Double.isNaN(relaxedNodeValue)) {

            return true;

        } else {

            final double bestIntegerValue = bestResultSoFar.getValue();

            final double absoluteGap = PrimitiveMath.ABS.invoke(bestIntegerValue - relaxedNodeValue);
            final double relativeGap = PrimitiveMath.ABS.invoke(absoluteGap / bestIntegerValue);

            if (myMinimisation) {
                return (relaxedNodeValue < bestIntegerValue) && (relativeGap > options.mip_gap) && (absoluteGap > options.mip_gap);
            } else {
                return (relaxedNodeValue > bestIntegerValue) && (relativeGap > options.mip_gap) && (absoluteGap > options.mip_gap);
            }
        }
    }

    protected boolean isIntegerSolutionFound() {
        return myBestResultSoFar != null;
    }

    protected boolean isIterationNecessary() {

        if (myBestResultSoFar == null) {

            return true;

        } else {

            return (this.countTime() < options.time_suffice) && (this.countIterations() < options.iterations_suffice);
        }
    }

    protected synchronized void markInteger(final NodeKey key, final ExpressionsBasedModel model, final Optimisation.Result result) {

        if (this.isLogProgress()) {
            this.log("New integer solution {}", result);
            this.log("\t@ node {}", key);
        }

        final Optimisation.Result currentlyTheBest = myBestResultSoFar;

        if (currentlyTheBest == null) {

            myBestResultSoFar = result;
            this.setState(Optimisation.State.FEASIBLE);

        } else if (myMinimisation && (result.getValue() < currentlyTheBest.getValue())) {

            myBestResultSoFar = result;

        } else if (!myMinimisation && (result.getValue() > currentlyTheBest.getValue())) {

            myBestResultSoFar = result;

        } else {

            if (this.isLogDebug()) {
                this.log("Previously best {}", myBestResultSoFar);
            }
        }

        if ((currentlyTheBest != null) && options.solution.isDifferent(currentlyTheBest.getValue(), result.getValue())) {
            for (int i = 0, limit = myIntegerIndices.length; i < limit; i++) {
                final int globalIndex = myIntegerIndices[i];
                final double varDiff = result.doubleValue(globalIndex) - currentlyTheBest.doubleValue(globalIndex);
                if (!options.feasibility.isZero(varDiff)) {
                    this.addIntegerSignificance(i, ONE / varDiff);
                }
            }
        }

        myIntegerSolutionsCount.incrementAndGet();
    }

    /**
     * Should validate the solver data/input/structue. Even "expensive" validation can be performed as the
     * method should only be called if {@linkplain org.ojalgo.optimisation.Optimisation.Options#validate} is
     * set to true. In addition to returning true or false the implementation should set the state to either
     * {@linkplain org.ojalgo.optimisation.Optimisation.State#VALID} or
     * {@linkplain org.ojalgo.optimisation.Optimisation.State#INVALID} (or possibly
     * {@linkplain org.ojalgo.optimisation.Optimisation.State#FAILED}). Typically the method should be called
     * at the very beginning of the solve-method.
     *
     * @return Is the solver instance valid?
     */
    protected boolean validate() {

        boolean retVal = true;
        this.setState(State.VALID);

        try {

            if (!(retVal = this.getIntegerModel().validate())) {
                retVal = false;
                this.setState(State.INVALID);
            }

        } catch (final Exception ex) {

            retVal = false;
            this.setState(State.FAILED);
        }

        return retVal;
    }

    void addIntegerSignificance(final int index, final double significance) {
        myIntegerSignificances[index] = PrimitiveMath.HYPOT.invoke(myIntegerSignificances[index], significance);
    }

    int countExploredNodes() {
        // return myExploredNodes.size();
        return 0;
    }

    int getGlobalIndex(final int integerIndex) {
        return myIntegerIndices[integerIndex];
    }

    int[] getIntegerIndices() {
        return myIntegerIndices;
    }

    double getIntegerSignificance(final int index) {
        return myIntegerSignificances[index];
    }

    /**
     * Should return the index of the (best) integer variable to branch on. Returning a negative index means
     * an integer solution has been found (no further branching). Does NOT return a global variable index -
     * it's the index among the ineteger variable.
     */
    int identifyNonIntegerVariable(final Optimisation.Result nodeResult, final NodeKey nodeKey) {

        int retVal = -1;

        double fraction;
        double compareFraction = ZERO;
        double maxFraction = ZERO;

        for (int i = 0, limit = myIntegerIndices.length; i < limit; i++) {

            fraction = nodeKey.getFraction(i, nodeResult.doubleValue(myIntegerIndices[i]));
            // [0, 0.5]

            if (!options.feasibility.isZero(fraction)) {

                if (this.isIntegerSolutionFound()) {
                    // If an integer solution is already found
                    // then scale the fraction by its significance

                    compareFraction = fraction * this.getIntegerSignificance(i);

                } else {
                    // If not yet found integer solution
                    // then compare the remaining/reversed (larger) fraction

                    compareFraction = ONE - fraction;
                    //compareFraction = fraction;
                    // [0.5, 1.0)
                }

                if (compareFraction > maxFraction) {
                    retVal = i;
                    maxFraction = compareFraction;
                }
            }
        }

        return retVal;
    }

}<|MERGE_RESOLUTION|>--- conflicted
+++ resolved
@@ -327,11 +327,7 @@
         }
 
         if (!this.isIterationAllowed()) {
-<<<<<<< HEAD
-            if (this.isDebug()) {
-=======
             if (this.isLogDebug()) {
->>>>>>> ee091eab
                 nodePrinter.println("Reached iterations or time limit - stop!");
                 IntegerSolver.flush(nodePrinter, this.getIntegerModel().options.logger_appender);
             }
