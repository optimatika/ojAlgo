--- conflicted
+++ resolved
@@ -661,13 +661,7 @@
 
                 this.performIteration();
 
-<<<<<<< HEAD
-            } while (!this.getState().isFailure() && this.needsAnotherIteration() && this.isIterationAllowed());
-=======
-                this.incrementIterationsCount();
-
             } while (this.isIterationAllowed() && this.needsAnotherIteration());
->>>>>>> 12d4ba57
         }
 
         return this.buildResult();
