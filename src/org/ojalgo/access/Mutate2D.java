--- conflicted
+++ resolved
@@ -38,21 +38,6 @@
     interface BiModifiable<N extends Number> extends Mutate2D.Modifiable<N>, Mutate1D.BiModifiable<N> {
 
         default void modifyMatchingInColumns(final Access1D<N> left, final BinaryFunction<N> function) {
-<<<<<<< HEAD
-            this.loopColumn(0L, (r, c) -> this.modifyRow(r, c, function.first(left.get(c))));
-        }
-
-        default void modifyMatchingInColumns(final BinaryFunction<N> function, final Access1D<N> right) {
-            this.loopColumn(0L, (r, c) -> this.modifyRow(r, c, function.second(right.get(c))));
-        }
-
-        default void modifyMatchingInRows(final Access1D<N> left, final BinaryFunction<N> function) {
-            this.loopRow(0L, (r, c) -> this.modifyColumn(r, c, function.first(left.get(c))));
-        }
-
-        default void modifyMatchingInRows(final BinaryFunction<N> function, final Access1D<N> right) {
-            this.loopRow(0L, (r, c) -> this.modifyColumn(r, c, function.second(right.get(c))));
-=======
             left.loopAll(r -> this.modifyRow(r, function.first(left.get(r))));
         }
 
@@ -66,7 +51,6 @@
 
         default void modifyMatchingInRows(final BinaryFunction<N> function, final Access1D<N> right) {
             right.loopAll(c -> this.modifyColumn(c, function.second(right.get(c))));
->>>>>>> 2aa3d813
         }
 
     }
