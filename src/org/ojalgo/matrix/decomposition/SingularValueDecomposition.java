/*
 * Copyright 1997-2019 Optimatika
 *
 * Permission is hereby granted, free of charge, to any person obtaining a copy
 * of this software and associated documentation files (the "Software"), to deal
 * in the Software without restriction, including without limitation the rights
 * to use, copy, modify, merge, publish, distribute, sublicense, and/or sell
 * copies of the Software, and to permit persons to whom the Software is
 * furnished to do so, subject to the following conditions:
 *
 * The above copyright notice and this permission notice shall be included in
 * all copies or substantial portions of the Software.
 *
 * THE SOFTWARE IS PROVIDED "AS IS", WITHOUT WARRANTY OF ANY KIND, EXPRESS OR
 * IMPLIED, INCLUDING BUT NOT LIMITED TO THE WARRANTIES OF MERCHANTABILITY,
 * FITNESS FOR A PARTICULAR PURPOSE AND NONINFRINGEMENT. IN NO EVENT SHALL THE
 * AUTHORS OR COPYRIGHT HOLDERS BE LIABLE FOR ANY CLAIM, DAMAGES OR OTHER
 * LIABILITY, WHETHER IN AN ACTION OF CONTRACT, TORT OR OTHERWISE, ARISING FROM,
 * OUT OF OR IN CONNECTION WITH THE SOFTWARE OR THE USE OR OTHER DEALINGS IN THE
 * SOFTWARE.
 */
package org.ojalgo.matrix.decomposition;

import static org.ojalgo.function.constant.PrimitiveMath.*;

import org.ojalgo.RecoverableCondition;
import org.ojalgo.array.Array1D;
import org.ojalgo.array.Primitive64Array;
import org.ojalgo.function.BinaryFunction;
import org.ojalgo.matrix.decomposition.function.ExchangeColumns;
import org.ojalgo.matrix.decomposition.function.NegateColumn;
import org.ojalgo.matrix.decomposition.function.RotateRight;
import org.ojalgo.matrix.store.DiagonalStore;
import org.ojalgo.matrix.store.GenericDenseStore;
import org.ojalgo.matrix.store.MatrixStore;
import org.ojalgo.matrix.store.PhysicalStore;
import org.ojalgo.matrix.store.PrimitiveDenseStore;
import org.ojalgo.netio.BasicLogger;
import org.ojalgo.scalar.ComplexNumber;
import org.ojalgo.scalar.Quaternion;
import org.ojalgo.scalar.RationalNumber;
import org.ojalgo.scalar.Scalar;
import org.ojalgo.structure.Access1D;
import org.ojalgo.structure.Access2D;
import org.ojalgo.structure.Access2D.Collectable;
import org.ojalgo.structure.Structure2D;
import org.ojalgo.type.context.NumberContext;

abstract class SingularValueDecomposition<N extends Number & Comparable<N>> extends GenericDecomposition<N> implements SingularValue<N> {

    static final class Complex extends SingularValueDecomposition<ComplexNumber> {

        Complex() {
            this(false);
        }

        Complex(final boolean fullSize) {
            super(GenericDenseStore.COMPLEX, new BidiagonalDecomposition.Complex(fullSize), fullSize);
        }

    }

    static final class Primitive extends SingularValueDecomposition<Double> {

        Primitive() {
            this(false);
        }

        Primitive(final boolean fullSize) {
            super(PrimitiveDenseStore.FACTORY, new BidiagonalDecomposition.Primitive(fullSize), fullSize);
        }

    }

    static final class Quat extends SingularValueDecomposition<Quaternion> {

        Quat() {
            this(false);
        }

        Quat(final boolean fullSize) {
            super(GenericDenseStore.QUATERNION, new BidiagonalDecomposition.Quat(fullSize), fullSize);
        }

    }

    static final class Rational extends SingularValueDecomposition<RationalNumber> {

        Rational() {
            this(false);
        }

        Rational(final boolean fullSize) {
            super(GenericDenseStore.RATIONAL, new BidiagonalDecomposition.Rational(fullSize), fullSize);
        }

    }

    private static void doCase1(final double[] s, final double[] e, final int p, final int k, final RotateRight q2RotR) {

        double f = e[p - 2];
        e[p - 2] = ZERO;

        double tmp, cos, sin;

        for (int j = p - 2; j > k; j--) {

            tmp = HYPOT.invoke(s[j], f);
            cos = s[j] / tmp;
            sin = f / tmp;
            s[j] = tmp;

            q2RotR.rotateRight(p - 1, j, cos, sin);

            tmp = e[j - 1];
            f = -sin * tmp;
            e[j - 1] = cos * tmp;
        }

        tmp = HYPOT.invoke(s[k], f);
        cos = s[k] / tmp;
        sin = f / tmp;
        s[k] = tmp;

        q2RotR.rotateRight(p - 1, k, cos, sin);
    }

    private static void doCase2(final double[] s, final double[] e, final int p, final int k, final RotateRight mtrxQ1) {

        double f = e[k - 1];
        e[k - 1] = ZERO;

        double tmp, cos, sin;

        for (int j = k; j < p; j++) {

            tmp = HYPOT.invoke(s[j], f);
            cos = s[j] / tmp;
            sin = f / tmp;
            s[j] = tmp;

            mtrxQ1.rotateRight(k - 1, j, cos, sin);

            tmp = e[j];
            f = -sin * tmp;
            e[j] = cos * tmp;
        }
    }

    private static void doCase3(final double[] s, final double[] e, final int p, final int k, final RotateRight q1RotR, final RotateRight q2RotR) {

        // Calculate the shift.
        final double scale = MAX.invoke(MAX.invoke(MAX.invoke(MAX.invoke(ABS.invoke(s[p - 1]), ABS.invoke(s[p - 2])), ABS.invoke(e[p - 2])), ABS.invoke(s[k])),
                ABS.invoke(e[k]));

        final double s_p1 = s[p - 1] / scale;
        final double s_p2 = s[p - 2] / scale;
        final double e_p2 = e[p - 2] / scale;

        final double s_k = s[k] / scale;
        final double e_k = e[k] / scale;

        final double b = (((s_p2 + s_p1) * (s_p2 - s_p1)) + (e_p2 * e_p2)) / TWO;
        final double c = (s_p1 * e_p2) * (s_p1 * e_p2);

        double shift = ZERO;
        if ((NumberContext.compare(b, ZERO) != 0) || (NumberContext.compare(c, ZERO) != 0)) {
            shift = SQRT.invoke((b * b) + c);
            if (b < ZERO) {
                shift = -shift;
            }
            shift = c / (b + shift);
        }

        double f = ((s_k + s_p1) * (s_k - s_p1)) + shift;
        double g = s_k * e_k;

        double tmp, cos, sin;

        // Chase zeros.
        for (int j = k; j < (p - 1); j++) {

            tmp = HYPOT.invoke(f, g);
            cos = f / tmp;
            sin = g / tmp;

            if (j != k) {
                e[j - 1] = tmp;
            }

            f = (cos * s[j]) + (sin * e[j]);
            e[j] = (cos * e[j]) - (sin * s[j]);
            g = sin * s[j + 1];
            s[j + 1] = cos * s[j + 1];

            q2RotR.rotateRight(j + 1, j, cos, sin);

            tmp = HYPOT.invoke(f, g);
            cos = f / tmp;
            sin = g / tmp;
            s[j] = tmp;

            f = (cos * e[j]) + (sin * s[j + 1]);
            s[j + 1] = (-sin * e[j]) + (cos * s[j + 1]);
            g = sin * e[j + 1];
            e[j + 1] = cos * e[j + 1];

            q1RotR.rotateRight(j + 1, j, cos, sin);
        }

        e[p - 2] = f;
    }

    private static void doCase4(final double[] s, final int k, final NegateColumn q2NegCol, final ExchangeColumns q1XchgCols,
            final ExchangeColumns q2XchgCols) {

        // Make the singular values positive.
        if (s[k] <= ZERO) {
            s[k] = s[k] < ZERO ? -s[k] : ZERO;
            q2NegCol.negateColumn(k);
        }

        final int size = s.length;
        double tmp;

        // Order the singular values.
        for (int iter = k, next = iter + 1; (next < size) && (s[iter] < s[next]); iter++, next++) {

            tmp = s[iter];
            s[iter] = s[next];
            s[next] = tmp;

            q1XchgCols.exchangeColumns(iter, next);
            q2XchgCols.exchangeColumns(iter, next);
        }
    }

    static void toDiagonal(final double[] s, final double[] e, final RotateRight q1RotR, final RotateRight q2RotR, final ExchangeColumns q1XchgCols,
            final ExchangeColumns q2XchgCols, final NegateColumn q2NegCol) {

        int p = s.length;
        while (p > 0) {
            int k, kase;

            // This section of the program inspects for negligible elements in the s and e arrays.
            // On completion the variables kase and k are set as follows:
            //
            // kase = 1     if s[p] and e[k-1] are negligible and k<p                           => deflate negligible s[p]
            // kase = 2     if s[k] is negligible and k<p                                       => split at negligible s[k]
            // kase = 3     if e[k-1] is negligible, k<p, and s(k)...s(p) are not negligible    => perform QR-step
            // kase = 4     if e[p-1] is negligible                                             => convergence

            for (k = p - 2; k >= -1; k--) {
                if (k == -1) {
                    break;
                }
                if (ABS.invoke(e[k]) <= (TINY + (MACHINE_EPSILON * (ABS.invoke(s[k]) + ABS.invoke(s[k + 1]))))) {
                    e[k] = ZERO;
                    break;
                }
            }
            if (k == (p - 2)) {
                kase = 4;
            } else {
                int ks;
                for (ks = p - 1; ks >= k; ks--) {
                    if (ks == k) {
                        break;
                    }
                    final double t = (ks != p ? ABS.invoke(e[ks]) : ZERO) + (ks != (k + 1) ? ABS.invoke(e[ks - 1]) : ZERO);
                    if (ABS.invoke(s[ks]) <= (TINY + (MACHINE_EPSILON * t))) {
                        s[ks] = ZERO;
                        break;
                    }
                }
                if (ks == k) {
                    kase = 3;
                } else if (ks == (p - 1)) {
                    kase = 1;
                } else {
                    kase = 2;
                    k = ks;
                }
            }
            k++;

            switch (kase) { // Perform the task indicated by kase.

            // s[p] and e[k-1] are negligible and k<p
            case 1: // Deflate negligible s[p]

                SingularValueDecomposition.doCase1(s, e, p, k, q2RotR);
                break;

            // s[k] is negligible and k<p
            case 2: // Split at negligible s[k]

                SingularValueDecomposition.doCase2(s, e, p, k, q1RotR);
                break;

            // e[k-1] is negligible, k<p, and s(k)...s(p) are not negligible
            case 3: // Perform QR-step.

                SingularValueDecomposition.doCase3(s, e, p, k, q1RotR, q2RotR);
                break;

            // e[p-1] is negligible
            case 4: // Convergence

                SingularValueDecomposition.doCase4(s, k, q2NegCol, q1XchgCols, q2XchgCols);
                p--;
                break;

            // Should never happen
            default:

                throw new IllegalStateException();

            } // switch
        } // while
    }

    private double[] e = null;
    private final BidiagonalDecomposition<N> myBidiagonal;
    private transient MatrixStore<N> myD = null;
    private final boolean myFullSize;
    private final Structure2D myInputStructure = new Structure2D() {

        public long countColumns() {
            return myTransposed ? myBidiagonal.getRowDim() : myBidiagonal.getColDim();
        }

        public long countRows() {
            return myTransposed ? myBidiagonal.getColDim() : myBidiagonal.getRowDim();
        }
    };
    private transient MatrixStore<N> myInverse = null;
    private transient Array1D<Double> mySingularValues = null;
    private boolean myTransposed = false;
    private transient MatrixStore<N> myU = null;
    private transient MatrixStore<N> myV = null;
    private boolean myValuesOnly = false;
    private double[] s = null;

    @SuppressWarnings("unused")
    private SingularValueDecomposition(final DecompositionStore.Factory<N, ? extends DecompositionStore<N>> factory) {
        this(factory, null, false);
    }

    protected SingularValueDecomposition(final DecompositionStore.Factory<N, ? extends DecompositionStore<N>> factory,
            final BidiagonalDecomposition<N> bidiagonal, final boolean fullSize) {

        super(factory);

        myBidiagonal = bidiagonal;
        myFullSize = fullSize;
    }

    public boolean computeValuesOnly(final Access2D.Collectable<N, ? super PhysicalStore<N>> matrix) {
        return this.compute(matrix, true, false);
    }

    public int countSignificant(final double threshold) {
        int significant = 0;
        for (int i = 0; i < s.length; i++) {
            if (s[i] > threshold) {
                significant++;
            }
        }
        return significant;
    }

    public boolean decompose(final Access2D.Collectable<N, ? super PhysicalStore<N>> matrix) {
        return this.compute(matrix, false, this.isFullSize());
    }

    public double getCondition() {

        final Array1D<Double> tmpSingularValues = this.getSingularValues();

        return tmpSingularValues.doubleValue(0) / tmpSingularValues.doubleValue(tmpSingularValues.length - 1);
    }

    public MatrixStore<N> getCovariance() {

        MatrixStore<N> v = this.getV();
        MatrixStore<N> d = this.getD();
        Access1D<N> values = d.sliceDiagonal();

        int rank = this.getRank();

        BinaryFunction<N> divide = this.function().divide();

        MatrixStore<N> tmp = v.logical().limits(-1, rank).operateOnColumns(divide, values).get();

        return tmp.multiply(tmp.transpose());
    }

    public MatrixStore<N> getD() {

        if (this.isComputed() && (myD == null)) {
            myD = this.makeD();
        }

        return myD;
    }

    public double getFrobeniusNorm() {

        double retVal = ZERO;

        final Array1D<Double> tmpSingularValues = this.getSingularValues();
        double tmpVal;

        for (int i = tmpSingularValues.size() - 1; i >= 0; i--) {
            tmpVal = tmpSingularValues.doubleValue(i);
            retVal += tmpVal * tmpVal;
        }

        return SQRT.invoke(retVal);
    }

    public MatrixStore<N> getInverse() {
        return this.getInverse(this.preallocate(myInputStructure));
    }

    public MatrixStore<N> getInverse(final PhysicalStore<N> preallocated) {

        if (myInverse == null) {

<<<<<<< HEAD
            int rank = this.getRank();
=======
            final MatrixStore<N> tmpQ1 = this.getU();
            final Array1D<Double> tmpSingulars = this.getSingularValues();
            final MatrixStore<N> tmpQ2 = this.getV();

            final int rank = this.getRank();
>>>>>>> b9fd1b96

            PhysicalStore<N> tmpMtrx = this.getQ2().logical().limits(-1, rank).copy();

            Scalar.Factory<N> scalar = this.scalar();
            BinaryFunction<N> divide = this.function().divide();

            Array1D<Double> singularValues = this.getSingularValues();
            for (int j = 0; j < rank; j++) {
                tmpMtrx.modifyColumn(0L, j, divide.by(scalar.cast(singularValues.doubleValue(j))));
            }

            preallocated.fillByMultiplying(tmpMtrx, this.getQ1().logical().limits(-1, rank).conjugate().get());
            myInverse = preallocated;
        }

        return myInverse;
    }

    public double getKyFanNorm(final int k) {

        final Array1D<Double> tmpSingularValues = this.getSingularValues();

        double retVal = ZERO;

        for (int i = Math.min(tmpSingularValues.size(), k) - 1; i >= 0; i--) {
            retVal += tmpSingularValues.doubleValue(i);
        }

        return retVal;
    }

    public double getOperatorNorm() {
        return this.getSingularValues().doubleValue(0);
    }

    public double getRankThreshold() {
        return Math.max(MACHINE_SMALLEST, s[0]) * this.getDimensionalEpsilon();
    }

    public Array1D<Double> getSingularValues() {

        if ((mySingularValues == null) && this.isComputed()) {
            mySingularValues = this.makeSingularValues();
        }

        return mySingularValues;
    }

    public MatrixStore<N> getSolution(final Collectable<N, ? super PhysicalStore<N>> rhs) {
        return this.getInverse().multiply(this.collect(rhs));
    }

    public MatrixStore<N> getSolution(final Collectable<N, ? super PhysicalStore<N>> rhs, final PhysicalStore<N> preallocated) {
        preallocated.fillByMultiplying(this.getInverse(), this.collect(rhs));
        return preallocated;
    }

    public double getTraceNorm() {
        return this.getKyFanNorm(this.getSingularValues().size());
    }

    public MatrixStore<N> getU() {

        if (!myValuesOnly && this.isComputed() && (myU == null)) {

            if (myTransposed) {
                myU = myBidiagonal.doGetRQ();
            } else {
                myU = myBidiagonal.doGetLQ();
            }
        }

        return myU;
    }

    public MatrixStore<N> getV() {

        if (!myValuesOnly && this.isComputed() && (myV == null)) {
            if (myTransposed) {
                myV = myBidiagonal.doGetLQ();
            } else {
                myV = myBidiagonal.doGetRQ();
            }
        }

        return myV;
    }

    public MatrixStore<N> invert(final Access2D<?> original) throws RecoverableCondition {

        this.decompose(this.wrap(original));

        if (this.isSolvable()) {
            return this.getInverse();
        } else {
            throw RecoverableCondition.newMatrixNotInvertible();
        }
    }

    public MatrixStore<N> invert(final Access2D<?> original, final PhysicalStore<N> preallocated) throws RecoverableCondition {

        this.decompose(this.wrap(original));

        if (this.isSolvable()) {
            return this.getInverse(preallocated);
        } else {
            throw RecoverableCondition.newMatrixNotInvertible();
        }
    }

    public boolean isFullRank() {
        return s[s.length - 1] > this.getRankThreshold();
    }

    public boolean isFullSize() {
        return myFullSize;
    }

    public boolean isOrdered() {
        return true;
    }

    public PhysicalStore<N> preallocate(final Structure2D template) {
        return this.allocate(template.countColumns(), template.countRows());
    }

    public PhysicalStore<N> preallocate(final Structure2D templateBody, final Structure2D templateRHS) {
        return this.allocate(templateRHS.countRows(), templateRHS.countColumns());
    }

    @Override
    public void reset() {

        super.reset();

        myBidiagonal.reset();

        myD = null;
        myU = null;
        myV = null;
        mySingularValues = null;

        myInverse = null;

        myValuesOnly = false;
        myTransposed = false;
    }

    public MatrixStore<N> solve(final Access2D<?> body, final Access2D<?> rhs) throws RecoverableCondition {

        this.decompose(this.wrap(body));

        if (this.isSolvable()) {
            return this.getSolution(this.wrap(rhs));
        } else {
            throw RecoverableCondition.newEquationSystemNotSolvable();
        }
    }

    public MatrixStore<N> solve(final Access2D<?> body, final Access2D<?> rhs, final PhysicalStore<N> preallocated) throws RecoverableCondition {

        this.decompose(this.wrap(body));

        if (this.isSolvable()) {
            return this.getSolution(this.wrap(rhs), preallocated);
        } else {
            throw RecoverableCondition.newEquationSystemNotSolvable();
        }
    }

    private MatrixStore<N> getInverseOldVersion(final DecompositionStore<N> preallocated) {

        if (myInverse == null) {

            final MatrixStore<N> tmpQ1 = this.getU();
            final Array1D<Double> tmpSingulars = this.getSingularValues();
            final MatrixStore<N> tmpQ2 = this.getV();

            final int tmpRowDim = (int) tmpSingulars.count();
            final int tmpColDim = (int) tmpQ1.countRows();
            final PhysicalStore<N> tmpMtrx = this.makeZero(tmpRowDim, tmpColDim);

            double tmpValue;
            final int rank = this.getRank();
            for (int i = 0; i < rank; i++) {
                tmpValue = tmpSingulars.doubleValue(i);
                for (int j = 0; j < tmpColDim; j++) {
                    tmpMtrx.set(i, j, tmpQ1.toScalar(j, i).conjugate().divide(tmpValue).get());
                }
            }

            preallocated.fillByMultiplying(tmpQ2, tmpMtrx);
            myInverse = preallocated;
        }

        return myInverse;
    }

    @Override
    protected boolean checkSolvability() {
        return true;
    }

    protected boolean compute(final Access2D.Collectable<N, ? super PhysicalStore<N>> matrix, final boolean valuesOnly, final boolean fullSize) {

        this.reset();

        if (matrix.countRows() >= matrix.countColumns()) {
            myTransposed = false;
        } else {
            myTransposed = true;
        }

        myValuesOnly = valuesOnly;

        boolean computeOK = false;

        try {

            computeOK = this.doCompute(myTransposed ? this.collect(matrix).conjugate() : matrix, valuesOnly, fullSize);

        } catch (final Exception xcptn) {

            BasicLogger.error(xcptn.toString());

            this.reset();

            computeOK = false;
        }

        return this.computed(computeOK);
    }

    protected boolean computeBidiagonal(final Access2D.Collectable<N, ? super PhysicalStore<N>> matrix, final boolean fullSize) {
        return myBidiagonal.decompose(matrix);
    }

    protected boolean doCompute(final Access2D.Collectable<N, ? super PhysicalStore<N>> matrix, final boolean valuesOnly, final boolean fullSize) {

        this.computeBidiagonal(matrix, fullSize);

        final DiagonalStore<N, Array1D<N>> tmpBidiagonal = myBidiagonal.doGetDiagonal();

        final DecompositionStore<N> tmpQ1 = valuesOnly ? null : myBidiagonal.doGetLQ();
        final DecompositionStore<N> tmpQ2 = valuesOnly ? null : myBidiagonal.doGetRQ();

        final int size = tmpBidiagonal.getDimension();

        if ((s == null) || (s.length != size)) {
            s = new double[size];
            e = new double[size];
        }

        tmpBidiagonal.supplyMainDiagonalTo(s);
        tmpBidiagonal.supplySuperdiagonalTo(e);

        final RotateRight q1RotR = tmpQ1 != null ? tmpQ1 : RotateRight.NULL;
        final RotateRight q2RotR = tmpQ2 != null ? tmpQ2 : RotateRight.NULL;
        final ExchangeColumns q1XchgCols = tmpQ1 != null ? tmpQ1 : ExchangeColumns.NULL;
        final ExchangeColumns q2XchgCols = tmpQ2 != null ? tmpQ2 : ExchangeColumns.NULL;
        final NegateColumn q2NegCol = tmpQ1 != null ? tmpQ2 : NegateColumn.NULL;

        SingularValueDecomposition.toDiagonal(s, e, q1RotR, q2RotR, q1XchgCols, q2XchgCols, q2NegCol);

        return this.computed(true);
    }

    @Override
    protected int getColDim() {
        return myTransposed ? myBidiagonal.getRowDim() : myBidiagonal.getColDim();
    }

    @Override
    protected int getRowDim() {
        return myTransposed ? myBidiagonal.getColDim() : myBidiagonal.getRowDim();
    }

    protected boolean isTransposed() {
        return myTransposed;
    }

    protected MatrixStore<N> makeD() {
        MatrixStore<N> retVal = this.makeDiagonal(this.getSingularValues()).get();
        if (myFullSize) {
            if (myInputStructure.countRows() > retVal.countRows()) {
                retVal = retVal.logical().below((int) (myInputStructure.countRows() - retVal.countRows())).get();
            } else if (myInputStructure.countColumns() > retVal.countColumns()) {
                retVal = retVal.logical().right((int) (myInputStructure.countColumns() - retVal.countColumns())).get();
            }
        }
        return retVal;
    }

    protected Array1D<Double> makeSingularValues() {
        return Array1D.PRIMITIVE64.wrap(Primitive64Array.wrap(s));
    }

    void setD(final MatrixStore<N> someD) {
        myD = someD;
    }

    void setSingularValues(final Array1D<Double> singularValues) {
        mySingularValues = singularValues;
    }

}<|MERGE_RESOLUTION|>--- conflicted
+++ resolved
@@ -428,15 +428,13 @@
 
         if (myInverse == null) {
 
-<<<<<<< HEAD
-            int rank = this.getRank();
-=======
+
             final MatrixStore<N> tmpQ1 = this.getU();
             final Array1D<Double> tmpSingulars = this.getSingularValues();
             final MatrixStore<N> tmpQ2 = this.getV();
 
             final int rank = this.getRank();
->>>>>>> b9fd1b96
+
 
             PhysicalStore<N> tmpMtrx = this.getQ2().logical().limits(-1, rank).copy();
 
