/*
 * Copyright 1997-2018 Optimatika
 *
 * Permission is hereby granted, free of charge, to any person obtaining a copy
 * of this software and associated documentation files (the "Software"), to deal
 * in the Software without restriction, including without limitation the rights
 * to use, copy, modify, merge, publish, distribute, sublicense, and/or sell
 * copies of the Software, and to permit persons to whom the Software is
 * furnished to do so, subject to the following conditions:
 *
 * The above copyright notice and this permission notice shall be included in
 * all copies or substantial portions of the Software.
 *
 * THE SOFTWARE IS PROVIDED "AS IS", WITHOUT WARRANTY OF ANY KIND, EXPRESS OR
 * IMPLIED, INCLUDING BUT NOT LIMITED TO THE WARRANTIES OF MERCHANTABILITY,
 * FITNESS FOR A PARTICULAR PURPOSE AND NONINFRINGEMENT. IN NO EVENT SHALL THE
 * AUTHORS OR COPYRIGHT HOLDERS BE LIABLE FOR ANY CLAIM, DAMAGES OR OTHER
 * LIABILITY, WHETHER IN AN ACTION OF CONTRACT, TORT OR OTHERWISE, ARISING FROM,
 * OUT OF OR IN CONNECTION WITH THE SOFTWARE OR THE USE OR OTHER DEALINGS IN THE
 * SOFTWARE.
 */
package org.ojalgo.matrix.decomposition;

import org.ojalgo.access.Access2D;
import org.ojalgo.array.Array1D;
import org.ojalgo.constant.PrimitiveMath;
import org.ojalgo.matrix.store.GenericDenseStore;
import org.ojalgo.matrix.store.MatrixStore;
import org.ojalgo.matrix.store.PhysicalStore;
import org.ojalgo.matrix.store.PrimitiveDenseStore;
import org.ojalgo.matrix.transformation.Householder;
import org.ojalgo.matrix.transformation.HouseholderReference;
import org.ojalgo.scalar.ComplexNumber;
import org.ojalgo.scalar.PrimitiveScalar;
import org.ojalgo.scalar.Quaternion;
import org.ojalgo.scalar.RationalNumber;

abstract class BidiagonalDecomposition<N extends Number> extends InPlaceDecomposition<N> implements Bidiagonal<N> {

<<<<<<< HEAD
=======
    static final class Big extends BidiagonalDecomposition<BigDecimal> {

        Big() {
            this(false);
        }

        Big(boolean fullSize) {
            super(BigDenseStore.FACTORY, fullSize);
        }

        @Override
        Array1D<BigDecimal>[] makeReal() {
            return null;
        }

    }

>>>>>>> e72b15c9
    static final class Complex extends BidiagonalDecomposition<ComplexNumber> {

        Complex() {
            this(false);
        }

        Complex(boolean fullSize) {
            super(GenericDenseStore.COMPLEX, fullSize);
        }

        @Override
        Array1D<ComplexNumber>[] makeReal() {

            final DiagonalArray1D<ComplexNumber> tmpDiagonalAccessD = this.getDiagonal();

            final Array1D<ComplexNumber> tmpInitDiagQ1 = Array1D.COMPLEX.makeZero(tmpDiagonalAccessD.getDimension());
            tmpInitDiagQ1.fillAll(ComplexNumber.ONE);

            final Array1D<ComplexNumber> tmpInitDiagQ2 = Array1D.COMPLEX.makeZero(tmpDiagonalAccessD.getDimension());
            tmpInitDiagQ2.fillAll(ComplexNumber.ONE);

            final boolean tmpUpper = this.isUpper();

            if (tmpUpper) {

                final Array1D<ComplexNumber> tmpMainDiagonal = tmpDiagonalAccessD.mainDiagonal;
                final Array1D<ComplexNumber> tmpSuperdiagonal = tmpDiagonalAccessD.superdiagonal;

                final int tmpLimit = (int) tmpSuperdiagonal.count();
                for (int i = 0; i < tmpLimit; i++) {

                    if (!tmpMainDiagonal.get(i).isReal()) {
                        final ComplexNumber tmpSignum = tmpMainDiagonal.get(i).signum();
                        tmpMainDiagonal.set(i, tmpMainDiagonal.get(i).divide(tmpSignum));
                        tmpSuperdiagonal.set(i, tmpSuperdiagonal.get(i).divide(tmpSignum));
                        tmpInitDiagQ1.set(i, tmpSignum);
                    }

                    if (!tmpSuperdiagonal.get(i).isReal()) {
                        final ComplexNumber tmpSignum = tmpSuperdiagonal.get(i).signum();
                        tmpSuperdiagonal.set(i, tmpSuperdiagonal.get(i).divide(tmpSignum));
                        tmpMainDiagonal.set(i + 1, tmpMainDiagonal.get(i + 1).divide(tmpSignum));
                        tmpInitDiagQ2.set(i + 1, tmpSignum.conjugate());
                    }
                }

                if (!tmpMainDiagonal.get(tmpLimit).isReal()) {
                    final ComplexNumber tmpSignum = tmpMainDiagonal.get(tmpLimit).signum();
                    tmpMainDiagonal.set(tmpLimit, tmpMainDiagonal.get(tmpLimit).divide(tmpSignum));
                    tmpInitDiagQ1.set(tmpLimit, tmpSignum);
                }

            } else {

                final Array1D<ComplexNumber> tmpMainDiagonal = tmpDiagonalAccessD.mainDiagonal;
                final Array1D<ComplexNumber> tmpSubdiagonal = tmpDiagonalAccessD.subdiagonal;

                final int tmpLimit = (int) tmpSubdiagonal.count();
                for (int i = 0; i < tmpLimit; i++) {

                    if (!tmpMainDiagonal.get(i).isReal()) {
                        final ComplexNumber tmpSignum = tmpMainDiagonal.get(i).signum();
                        tmpMainDiagonal.set(i, tmpMainDiagonal.get(i).divide(tmpSignum));
                        tmpSubdiagonal.set(i, tmpSubdiagonal.get(i).divide(tmpSignum));
                        tmpInitDiagQ2.set(i, tmpSignum.conjugate());
                    }

                    if (!tmpSubdiagonal.get(i).isReal()) {
                        final ComplexNumber tmpSignum = tmpSubdiagonal.get(i).signum();
                        tmpSubdiagonal.set(i, tmpSubdiagonal.get(i).divide(tmpSignum));
                        tmpMainDiagonal.set(i + 1, tmpMainDiagonal.get(i + 1).divide(tmpSignum));
                        tmpInitDiagQ1.set(i + 1, tmpSignum);
                    }
                }

                if (!tmpMainDiagonal.get(tmpLimit).isReal()) {
                    final ComplexNumber tmpSignum = tmpMainDiagonal.get(tmpLimit).signum();
                    tmpMainDiagonal.set(tmpLimit, tmpMainDiagonal.get(tmpLimit).divide(tmpSignum));
                    tmpInitDiagQ2.set(tmpLimit, tmpSignum.conjugate());
                }

            }

            return new Array1D[] { tmpInitDiagQ1, tmpInitDiagQ2 };
        }

    }

    static final class Primitive extends BidiagonalDecomposition<Double> {

        Primitive() {
            this(false);
        }

        Primitive(boolean fullSize) {
            super(PrimitiveDenseStore.FACTORY, fullSize);
        }

        @Override
        Array1D<Double>[] makeReal() {
            return null;
        }

    }

    static final class Quat extends BidiagonalDecomposition<Quaternion> {

        Quat() {
            this(false);
        }

        Quat(boolean fullSize) {
            super(GenericDenseStore.QUATERNION, fullSize);
        }

        @Override
        Array1D<Quaternion>[] makeReal() {
            // TODO Implement something similr to what's in "Complex"
            return null;
        }

    }

    static final class Rational extends BidiagonalDecomposition<RationalNumber> {

        Rational() {
            this(false);
        }

        Rational(boolean fullSize) {
            super(GenericDenseStore.RATIONAL, fullSize);
        }

        @Override
        Array1D<RationalNumber>[] makeReal() {
            return null;
        }

    }

    private transient DiagonalArray1D<N> myDiagonal;
    private final boolean myFullSize;
    private Array1D<N> myInitDiagQ1 = null;
    private Array1D<N> myInitDiagQ2 = null;
    private transient DecompositionStore<N> myQ1;
    private transient DecompositionStore<N> myQ2;

    protected BidiagonalDecomposition(final DecompositionStore.Factory<N, ? extends DecompositionStore<N>> factory, boolean fullSize) {
        super(factory);
        myFullSize = fullSize;
    }

    public boolean decompose(final Access2D.Collectable<N, ? super PhysicalStore<N>> matrix) {

        this.reset();

        final DecompositionStore<N> tmpStore = this.setInPlace(matrix);

        final int tmpRowDim = this.getRowDim();
        final int tmpColDim = this.getColDim();

        final int tmpLimit = Math.min(tmpRowDim, tmpColDim);

        final Householder<N> tmpHouseholderRow = this.makeHouseholder(tmpColDim);
        final Householder<N> tmpHouseholderCol = this.makeHouseholder(tmpRowDim);

        if (this.isAspectRatioNormal()) {

            for (int ij = 0; ij < tmpLimit; ij++) {

                if (((ij + 1) < tmpRowDim) && tmpStore.generateApplyAndCopyHouseholderColumn(ij, ij, tmpHouseholderCol)) {
                    tmpStore.transformLeft(tmpHouseholderCol, ij + 1);
                }

                if (((ij + 2) < tmpColDim) && tmpStore.generateApplyAndCopyHouseholderRow(ij, ij + 1, tmpHouseholderRow)) {
                    tmpStore.transformRight(tmpHouseholderRow, ij + 1);
                }
            }

            final Array1D<N>[] tmpInitDiags = this.makeReal();
            if (tmpInitDiags != null) {
                myInitDiagQ1 = tmpInitDiags[0];
                myInitDiagQ2 = tmpInitDiags[1];
            }

        } else {

            for (int ij = 0; ij < tmpLimit; ij++) {

                if (((ij + 1) < tmpColDim) && tmpStore.generateApplyAndCopyHouseholderRow(ij, ij, tmpHouseholderRow)) {
                    tmpStore.transformRight(tmpHouseholderRow, ij + 1);
                }

                if (((ij + 2) < tmpRowDim) && tmpStore.generateApplyAndCopyHouseholderColumn(ij + 1, ij, tmpHouseholderCol)) {
                    tmpStore.transformLeft(tmpHouseholderCol, ij + 1);
                }
            }

            final Array1D<N>[] tmpInitDiags = this.makeReal();
            if (tmpInitDiags != null) {
                myInitDiagQ1 = tmpInitDiags[0];
                myInitDiagQ2 = tmpInitDiags[1];
            }

        }

        return this.computed(true);
    }

    public MatrixStore<N> getD() {
        MatrixStore<N> retVal = this.getInPlace().logical().bidiagonal(this.isAspectRatioNormal(), false).get();
        if (myFullSize) {
            if (this.getRowDim() > retVal.countRows()) {
                retVal = retVal.logical().below((int) (this.getRowDim() - retVal.countRows())).get();
            } else if (this.getColDim() > retVal.countColumns()) {
                retVal = retVal.logical().right((int) (this.getColDim() - retVal.countColumns())).get();
            }
        }
        return retVal;
    }

    public MatrixStore<N> getQ1() {
        if (myQ1 == null) {
            myQ1 = this.makeQ1();
        }
        return myQ1;
    }

    public MatrixStore<N> getQ2() {
        if (myQ2 == null) {
            myQ2 = this.makeQ2();
        }
        return myQ2;
    }

    public boolean isFullSize() {
        return myFullSize;
    }

    public boolean isUpper() {
        return this.isAspectRatioNormal();
    }

    @Override
    public void reset() {

        super.reset();

        myQ1 = null;
        myQ2 = null;
        myDiagonal = null;

        myInitDiagQ1 = null;
        myInitDiagQ2 = null;
    }

    private DiagonalArray1D<N> makeDiagonal() {

        final DecompositionStore<N> tmpArray2D = this.getInPlace();

        final Array1D<N> tmpMain = tmpArray2D.sliceDiagonal(0, 0);
        Array1D<N> tmpSuper;
        Array1D<N> tmpSub;

        if (this.isAspectRatioNormal()) {
            tmpSuper = tmpArray2D.sliceDiagonal(0, 1);
            tmpSub = null;
        } else {
            tmpSuper = null;
            tmpSub = tmpArray2D.sliceDiagonal(1, 0);
        }

        return new DiagonalArray1D<>(tmpMain, tmpSuper, tmpSub, this.scalar().zero().get());
    }

    /**
     * Will solve the equation system [aMtrxV][aMtrxD][X]=[aMtrxSimilar]<sup>T</sup> and overwrite the
     * solution [X] to [aV].
     */
    private void solve(final PhysicalStore<N> aMtrxV, final MatrixStore<N> aMtrxD, final DiagonalBasicArray<N> aMtrxSimilar) {

        final int tmpDim = (int) aMtrxV.countRows();
        final int tmpLim = tmpDim - 1;

        double tmpSingular;
        for (int j = 0; j < tmpDim; j++) {
            tmpSingular = aMtrxD.doubleValue(j, j);
            final double value = tmpSingular;
            if (PrimitiveScalar.isSmall(PrimitiveMath.ONE, value)) {
                for (int i = 0; i < tmpDim; i++) {
                    aMtrxV.set(i, j, PrimitiveMath.ZERO);
                }
            } else {
                for (int i = 0; i < tmpLim; i++) {
                    aMtrxV.set(i, j,
                            ((aMtrxSimilar.doubleValue(i, i) * aMtrxV.doubleValue(i, j)) + (aMtrxSimilar.doubleValue(i, i + 1) * aMtrxV.doubleValue(i + 1, j)))
                                    / tmpSingular);
                }
                aMtrxV.set(tmpLim, j, (aMtrxSimilar.doubleValue(tmpLim, tmpLim) * aMtrxV.doubleValue(tmpLim, j)) / tmpSingular);
            }
        }
    }

    private DecompositionStore<N> solve2(final PhysicalStore<N> aMtrxV, final MatrixStore<N> aMtrxD, final DiagonalBasicArray<N> aMtrxSimilar) {

        final int tmpDim = (int) aMtrxV.countRows();
        final int tmpLim = tmpDim - 1;

        final DecompositionStore<N> retVal = this.makeZero(tmpDim, tmpDim);

        double tmpSingular;
        for (int j = 0; j < tmpDim; j++) {
            tmpSingular = aMtrxD.doubleValue(j, j);
            final double value = tmpSingular;
            if (PrimitiveScalar.isSmall(PrimitiveMath.ONE, value)) {
                for (int i = 0; i < tmpDim; i++) {
                    retVal.set(i, j, aMtrxV.doubleValue(i, j));
                }
            } else {
                for (int i = 0; i < tmpLim; i++) {
                    retVal.set(i, j,
                            ((aMtrxSimilar.doubleValue(i, i) * aMtrxV.doubleValue(i, j)) + (aMtrxSimilar.doubleValue(i, i + 1) * aMtrxV.doubleValue(i + 1, j)))
                                    / tmpSingular);
                }
                retVal.set(tmpLim, j, (aMtrxSimilar.doubleValue(tmpLim, tmpLim) * aMtrxV.doubleValue(tmpLim, j)) / tmpSingular);
            }
        }

        return retVal;
    }

    protected DecompositionStore<N> makeQ1() {

        final HouseholderReference<N> tmpReference = HouseholderReference.makeColumn(this.getInPlace());

        final int tmpRowDim = this.getRowDim();
        final int tmpMinDim = this.getMinDim();

        DecompositionStore<N> retVal = null;
        if (myInitDiagQ1 != null) {
            retVal = this.makeZero(tmpRowDim, myFullSize ? tmpRowDim : tmpMinDim);
            for (int ij = 0; ij < tmpMinDim; ij++) {
                retVal.set(ij, ij, myInitDiagQ1.get(ij));
            }
        } else {
            retVal = this.makeEye(tmpRowDim, myFullSize ? tmpRowDim : tmpMinDim);
        }

        final boolean tmpUpper = this.isUpper();
        for (int ij = (tmpUpper && (tmpRowDim != tmpMinDim)) ? tmpMinDim - 1 : tmpMinDim - 2; ij >= 0; ij--) {

            tmpReference.point(tmpUpper ? ij : ij + 1, ij);

            if (!tmpReference.isZero()) {
                retVal.transformLeft(tmpReference, ij);
            }
        }

        return retVal;
    }

    protected DecompositionStore<N> makeQ2() {

        final HouseholderReference<N> tmpReference = HouseholderReference.makeRow(this.getInPlace());

        final int tmpColDim = this.getColDim();
        final int tmpMinDim = this.getMinDim();

        DecompositionStore<N> retVal = null;
        if (myInitDiagQ2 != null) {
            retVal = this.makeZero(tmpColDim, myFullSize ? tmpColDim : tmpMinDim);
            for (int ij = 0; ij < tmpMinDim; ij++) {
                retVal.set(ij, ij, myInitDiagQ2.get(ij));
            }
        } else {
            retVal = this.makeEye(tmpColDim, myFullSize ? tmpColDim : tmpMinDim);
        }

        final boolean tmpUpper = this.isUpper();
        for (int ij = tmpUpper ? tmpMinDim - 2 : tmpMinDim - 1; ij >= 0; ij--) {

            tmpReference.point(ij, tmpUpper ? ij + 1 : ij);

            if (!tmpReference.isZero()) {
                retVal.transformLeft(tmpReference, ij);
            }
        }

        return retVal;
    }

    DiagonalArray1D<N> getDiagonal() {
        if (myDiagonal == null) {
            myDiagonal = this.makeDiagonal();
        }
        return myDiagonal;
    }

    abstract Array1D<N>[] makeReal();

}
<|MERGE_RESOLUTION|>--- conflicted
+++ resolved
@@ -1,460 +1,440 @@
-/*
- * Copyright 1997-2018 Optimatika
- *
- * Permission is hereby granted, free of charge, to any person obtaining a copy
- * of this software and associated documentation files (the "Software"), to deal
- * in the Software without restriction, including without limitation the rights
- * to use, copy, modify, merge, publish, distribute, sublicense, and/or sell
- * copies of the Software, and to permit persons to whom the Software is
- * furnished to do so, subject to the following conditions:
- *
- * The above copyright notice and this permission notice shall be included in
- * all copies or substantial portions of the Software.
- *
- * THE SOFTWARE IS PROVIDED "AS IS", WITHOUT WARRANTY OF ANY KIND, EXPRESS OR
- * IMPLIED, INCLUDING BUT NOT LIMITED TO THE WARRANTIES OF MERCHANTABILITY,
- * FITNESS FOR A PARTICULAR PURPOSE AND NONINFRINGEMENT. IN NO EVENT SHALL THE
- * AUTHORS OR COPYRIGHT HOLDERS BE LIABLE FOR ANY CLAIM, DAMAGES OR OTHER
- * LIABILITY, WHETHER IN AN ACTION OF CONTRACT, TORT OR OTHERWISE, ARISING FROM,
- * OUT OF OR IN CONNECTION WITH THE SOFTWARE OR THE USE OR OTHER DEALINGS IN THE
- * SOFTWARE.
- */
-package org.ojalgo.matrix.decomposition;
-
-import org.ojalgo.access.Access2D;
-import org.ojalgo.array.Array1D;
-import org.ojalgo.constant.PrimitiveMath;
-import org.ojalgo.matrix.store.GenericDenseStore;
-import org.ojalgo.matrix.store.MatrixStore;
-import org.ojalgo.matrix.store.PhysicalStore;
-import org.ojalgo.matrix.store.PrimitiveDenseStore;
-import org.ojalgo.matrix.transformation.Householder;
-import org.ojalgo.matrix.transformation.HouseholderReference;
-import org.ojalgo.scalar.ComplexNumber;
-import org.ojalgo.scalar.PrimitiveScalar;
-import org.ojalgo.scalar.Quaternion;
-import org.ojalgo.scalar.RationalNumber;
-
-abstract class BidiagonalDecomposition<N extends Number> extends InPlaceDecomposition<N> implements Bidiagonal<N> {
-
-<<<<<<< HEAD
-=======
-    static final class Big extends BidiagonalDecomposition<BigDecimal> {
-
-        Big() {
-            this(false);
-        }
-
-        Big(boolean fullSize) {
-            super(BigDenseStore.FACTORY, fullSize);
-        }
-
-        @Override
-        Array1D<BigDecimal>[] makeReal() {
-            return null;
-        }
-
-    }
-
->>>>>>> e72b15c9
-    static final class Complex extends BidiagonalDecomposition<ComplexNumber> {
-
-        Complex() {
-            this(false);
-        }
-
-        Complex(boolean fullSize) {
-            super(GenericDenseStore.COMPLEX, fullSize);
-        }
-
-        @Override
-        Array1D<ComplexNumber>[] makeReal() {
-
-            final DiagonalArray1D<ComplexNumber> tmpDiagonalAccessD = this.getDiagonal();
-
-            final Array1D<ComplexNumber> tmpInitDiagQ1 = Array1D.COMPLEX.makeZero(tmpDiagonalAccessD.getDimension());
-            tmpInitDiagQ1.fillAll(ComplexNumber.ONE);
-
-            final Array1D<ComplexNumber> tmpInitDiagQ2 = Array1D.COMPLEX.makeZero(tmpDiagonalAccessD.getDimension());
-            tmpInitDiagQ2.fillAll(ComplexNumber.ONE);
-
-            final boolean tmpUpper = this.isUpper();
-
-            if (tmpUpper) {
-
-                final Array1D<ComplexNumber> tmpMainDiagonal = tmpDiagonalAccessD.mainDiagonal;
-                final Array1D<ComplexNumber> tmpSuperdiagonal = tmpDiagonalAccessD.superdiagonal;
-
-                final int tmpLimit = (int) tmpSuperdiagonal.count();
-                for (int i = 0; i < tmpLimit; i++) {
-
-                    if (!tmpMainDiagonal.get(i).isReal()) {
-                        final ComplexNumber tmpSignum = tmpMainDiagonal.get(i).signum();
-                        tmpMainDiagonal.set(i, tmpMainDiagonal.get(i).divide(tmpSignum));
-                        tmpSuperdiagonal.set(i, tmpSuperdiagonal.get(i).divide(tmpSignum));
-                        tmpInitDiagQ1.set(i, tmpSignum);
-                    }
-
-                    if (!tmpSuperdiagonal.get(i).isReal()) {
-                        final ComplexNumber tmpSignum = tmpSuperdiagonal.get(i).signum();
-                        tmpSuperdiagonal.set(i, tmpSuperdiagonal.get(i).divide(tmpSignum));
-                        tmpMainDiagonal.set(i + 1, tmpMainDiagonal.get(i + 1).divide(tmpSignum));
-                        tmpInitDiagQ2.set(i + 1, tmpSignum.conjugate());
-                    }
-                }
-
-                if (!tmpMainDiagonal.get(tmpLimit).isReal()) {
-                    final ComplexNumber tmpSignum = tmpMainDiagonal.get(tmpLimit).signum();
-                    tmpMainDiagonal.set(tmpLimit, tmpMainDiagonal.get(tmpLimit).divide(tmpSignum));
-                    tmpInitDiagQ1.set(tmpLimit, tmpSignum);
-                }
-
-            } else {
-
-                final Array1D<ComplexNumber> tmpMainDiagonal = tmpDiagonalAccessD.mainDiagonal;
-                final Array1D<ComplexNumber> tmpSubdiagonal = tmpDiagonalAccessD.subdiagonal;
-
-                final int tmpLimit = (int) tmpSubdiagonal.count();
-                for (int i = 0; i < tmpLimit; i++) {
-
-                    if (!tmpMainDiagonal.get(i).isReal()) {
-                        final ComplexNumber tmpSignum = tmpMainDiagonal.get(i).signum();
-                        tmpMainDiagonal.set(i, tmpMainDiagonal.get(i).divide(tmpSignum));
-                        tmpSubdiagonal.set(i, tmpSubdiagonal.get(i).divide(tmpSignum));
-                        tmpInitDiagQ2.set(i, tmpSignum.conjugate());
-                    }
-
-                    if (!tmpSubdiagonal.get(i).isReal()) {
-                        final ComplexNumber tmpSignum = tmpSubdiagonal.get(i).signum();
-                        tmpSubdiagonal.set(i, tmpSubdiagonal.get(i).divide(tmpSignum));
-                        tmpMainDiagonal.set(i + 1, tmpMainDiagonal.get(i + 1).divide(tmpSignum));
-                        tmpInitDiagQ1.set(i + 1, tmpSignum);
-                    }
-                }
-
-                if (!tmpMainDiagonal.get(tmpLimit).isReal()) {
-                    final ComplexNumber tmpSignum = tmpMainDiagonal.get(tmpLimit).signum();
-                    tmpMainDiagonal.set(tmpLimit, tmpMainDiagonal.get(tmpLimit).divide(tmpSignum));
-                    tmpInitDiagQ2.set(tmpLimit, tmpSignum.conjugate());
-                }
-
-            }
-
-            return new Array1D[] { tmpInitDiagQ1, tmpInitDiagQ2 };
-        }
-
-    }
-
-    static final class Primitive extends BidiagonalDecomposition<Double> {
-
-        Primitive() {
-            this(false);
-        }
-
-        Primitive(boolean fullSize) {
-            super(PrimitiveDenseStore.FACTORY, fullSize);
-        }
-
-        @Override
-        Array1D<Double>[] makeReal() {
-            return null;
-        }
-
-    }
-
-    static final class Quat extends BidiagonalDecomposition<Quaternion> {
-
-        Quat() {
-            this(false);
-        }
-
-        Quat(boolean fullSize) {
-            super(GenericDenseStore.QUATERNION, fullSize);
-        }
-
-        @Override
-        Array1D<Quaternion>[] makeReal() {
-            // TODO Implement something similr to what's in "Complex"
-            return null;
-        }
-
-    }
-
-    static final class Rational extends BidiagonalDecomposition<RationalNumber> {
-
-        Rational() {
-            this(false);
-        }
-
-        Rational(boolean fullSize) {
-            super(GenericDenseStore.RATIONAL, fullSize);
-        }
-
-        @Override
-        Array1D<RationalNumber>[] makeReal() {
-            return null;
-        }
-
-    }
-
-    private transient DiagonalArray1D<N> myDiagonal;
-    private final boolean myFullSize;
-    private Array1D<N> myInitDiagQ1 = null;
-    private Array1D<N> myInitDiagQ2 = null;
-    private transient DecompositionStore<N> myQ1;
-    private transient DecompositionStore<N> myQ2;
-
-    protected BidiagonalDecomposition(final DecompositionStore.Factory<N, ? extends DecompositionStore<N>> factory, boolean fullSize) {
-        super(factory);
-        myFullSize = fullSize;
-    }
-
-    public boolean decompose(final Access2D.Collectable<N, ? super PhysicalStore<N>> matrix) {
-
-        this.reset();
-
-        final DecompositionStore<N> tmpStore = this.setInPlace(matrix);
-
-        final int tmpRowDim = this.getRowDim();
-        final int tmpColDim = this.getColDim();
-
-        final int tmpLimit = Math.min(tmpRowDim, tmpColDim);
-
-        final Householder<N> tmpHouseholderRow = this.makeHouseholder(tmpColDim);
-        final Householder<N> tmpHouseholderCol = this.makeHouseholder(tmpRowDim);
-
-        if (this.isAspectRatioNormal()) {
-
-            for (int ij = 0; ij < tmpLimit; ij++) {
-
-                if (((ij + 1) < tmpRowDim) && tmpStore.generateApplyAndCopyHouseholderColumn(ij, ij, tmpHouseholderCol)) {
-                    tmpStore.transformLeft(tmpHouseholderCol, ij + 1);
-                }
-
-                if (((ij + 2) < tmpColDim) && tmpStore.generateApplyAndCopyHouseholderRow(ij, ij + 1, tmpHouseholderRow)) {
-                    tmpStore.transformRight(tmpHouseholderRow, ij + 1);
-                }
-            }
-
-            final Array1D<N>[] tmpInitDiags = this.makeReal();
-            if (tmpInitDiags != null) {
-                myInitDiagQ1 = tmpInitDiags[0];
-                myInitDiagQ2 = tmpInitDiags[1];
-            }
-
-        } else {
-
-            for (int ij = 0; ij < tmpLimit; ij++) {
-
-                if (((ij + 1) < tmpColDim) && tmpStore.generateApplyAndCopyHouseholderRow(ij, ij, tmpHouseholderRow)) {
-                    tmpStore.transformRight(tmpHouseholderRow, ij + 1);
-                }
-
-                if (((ij + 2) < tmpRowDim) && tmpStore.generateApplyAndCopyHouseholderColumn(ij + 1, ij, tmpHouseholderCol)) {
-                    tmpStore.transformLeft(tmpHouseholderCol, ij + 1);
-                }
-            }
-
-            final Array1D<N>[] tmpInitDiags = this.makeReal();
-            if (tmpInitDiags != null) {
-                myInitDiagQ1 = tmpInitDiags[0];
-                myInitDiagQ2 = tmpInitDiags[1];
-            }
-
-        }
-
-        return this.computed(true);
-    }
-
-    public MatrixStore<N> getD() {
-        MatrixStore<N> retVal = this.getInPlace().logical().bidiagonal(this.isAspectRatioNormal(), false).get();
-        if (myFullSize) {
-            if (this.getRowDim() > retVal.countRows()) {
-                retVal = retVal.logical().below((int) (this.getRowDim() - retVal.countRows())).get();
-            } else if (this.getColDim() > retVal.countColumns()) {
-                retVal = retVal.logical().right((int) (this.getColDim() - retVal.countColumns())).get();
-            }
-        }
-        return retVal;
-    }
-
-    public MatrixStore<N> getQ1() {
-        if (myQ1 == null) {
-            myQ1 = this.makeQ1();
-        }
-        return myQ1;
-    }
-
-    public MatrixStore<N> getQ2() {
-        if (myQ2 == null) {
-            myQ2 = this.makeQ2();
-        }
-        return myQ2;
-    }
-
-    public boolean isFullSize() {
-        return myFullSize;
-    }
-
-    public boolean isUpper() {
-        return this.isAspectRatioNormal();
-    }
-
-    @Override
-    public void reset() {
-
-        super.reset();
-
-        myQ1 = null;
-        myQ2 = null;
-        myDiagonal = null;
-
-        myInitDiagQ1 = null;
-        myInitDiagQ2 = null;
-    }
-
-    private DiagonalArray1D<N> makeDiagonal() {
-
-        final DecompositionStore<N> tmpArray2D = this.getInPlace();
-
-        final Array1D<N> tmpMain = tmpArray2D.sliceDiagonal(0, 0);
-        Array1D<N> tmpSuper;
-        Array1D<N> tmpSub;
-
-        if (this.isAspectRatioNormal()) {
-            tmpSuper = tmpArray2D.sliceDiagonal(0, 1);
-            tmpSub = null;
-        } else {
-            tmpSuper = null;
-            tmpSub = tmpArray2D.sliceDiagonal(1, 0);
-        }
-
-        return new DiagonalArray1D<>(tmpMain, tmpSuper, tmpSub, this.scalar().zero().get());
-    }
-
-    /**
-     * Will solve the equation system [aMtrxV][aMtrxD][X]=[aMtrxSimilar]<sup>T</sup> and overwrite the
-     * solution [X] to [aV].
-     */
-    private void solve(final PhysicalStore<N> aMtrxV, final MatrixStore<N> aMtrxD, final DiagonalBasicArray<N> aMtrxSimilar) {
-
-        final int tmpDim = (int) aMtrxV.countRows();
-        final int tmpLim = tmpDim - 1;
-
-        double tmpSingular;
-        for (int j = 0; j < tmpDim; j++) {
-            tmpSingular = aMtrxD.doubleValue(j, j);
-            final double value = tmpSingular;
-            if (PrimitiveScalar.isSmall(PrimitiveMath.ONE, value)) {
-                for (int i = 0; i < tmpDim; i++) {
-                    aMtrxV.set(i, j, PrimitiveMath.ZERO);
-                }
-            } else {
-                for (int i = 0; i < tmpLim; i++) {
-                    aMtrxV.set(i, j,
-                            ((aMtrxSimilar.doubleValue(i, i) * aMtrxV.doubleValue(i, j)) + (aMtrxSimilar.doubleValue(i, i + 1) * aMtrxV.doubleValue(i + 1, j)))
-                                    / tmpSingular);
-                }
-                aMtrxV.set(tmpLim, j, (aMtrxSimilar.doubleValue(tmpLim, tmpLim) * aMtrxV.doubleValue(tmpLim, j)) / tmpSingular);
-            }
-        }
-    }
-
-    private DecompositionStore<N> solve2(final PhysicalStore<N> aMtrxV, final MatrixStore<N> aMtrxD, final DiagonalBasicArray<N> aMtrxSimilar) {
-
-        final int tmpDim = (int) aMtrxV.countRows();
-        final int tmpLim = tmpDim - 1;
-
-        final DecompositionStore<N> retVal = this.makeZero(tmpDim, tmpDim);
-
-        double tmpSingular;
-        for (int j = 0; j < tmpDim; j++) {
-            tmpSingular = aMtrxD.doubleValue(j, j);
-            final double value = tmpSingular;
-            if (PrimitiveScalar.isSmall(PrimitiveMath.ONE, value)) {
-                for (int i = 0; i < tmpDim; i++) {
-                    retVal.set(i, j, aMtrxV.doubleValue(i, j));
-                }
-            } else {
-                for (int i = 0; i < tmpLim; i++) {
-                    retVal.set(i, j,
-                            ((aMtrxSimilar.doubleValue(i, i) * aMtrxV.doubleValue(i, j)) + (aMtrxSimilar.doubleValue(i, i + 1) * aMtrxV.doubleValue(i + 1, j)))
-                                    / tmpSingular);
-                }
-                retVal.set(tmpLim, j, (aMtrxSimilar.doubleValue(tmpLim, tmpLim) * aMtrxV.doubleValue(tmpLim, j)) / tmpSingular);
-            }
-        }
-
-        return retVal;
-    }
-
-    protected DecompositionStore<N> makeQ1() {
-
-        final HouseholderReference<N> tmpReference = HouseholderReference.makeColumn(this.getInPlace());
-
-        final int tmpRowDim = this.getRowDim();
-        final int tmpMinDim = this.getMinDim();
-
-        DecompositionStore<N> retVal = null;
-        if (myInitDiagQ1 != null) {
-            retVal = this.makeZero(tmpRowDim, myFullSize ? tmpRowDim : tmpMinDim);
-            for (int ij = 0; ij < tmpMinDim; ij++) {
-                retVal.set(ij, ij, myInitDiagQ1.get(ij));
-            }
-        } else {
-            retVal = this.makeEye(tmpRowDim, myFullSize ? tmpRowDim : tmpMinDim);
-        }
-
-        final boolean tmpUpper = this.isUpper();
-        for (int ij = (tmpUpper && (tmpRowDim != tmpMinDim)) ? tmpMinDim - 1 : tmpMinDim - 2; ij >= 0; ij--) {
-
-            tmpReference.point(tmpUpper ? ij : ij + 1, ij);
-
-            if (!tmpReference.isZero()) {
-                retVal.transformLeft(tmpReference, ij);
-            }
-        }
-
-        return retVal;
-    }
-
-    protected DecompositionStore<N> makeQ2() {
-
-        final HouseholderReference<N> tmpReference = HouseholderReference.makeRow(this.getInPlace());
-
-        final int tmpColDim = this.getColDim();
-        final int tmpMinDim = this.getMinDim();
-
-        DecompositionStore<N> retVal = null;
-        if (myInitDiagQ2 != null) {
-            retVal = this.makeZero(tmpColDim, myFullSize ? tmpColDim : tmpMinDim);
-            for (int ij = 0; ij < tmpMinDim; ij++) {
-                retVal.set(ij, ij, myInitDiagQ2.get(ij));
-            }
-        } else {
-            retVal = this.makeEye(tmpColDim, myFullSize ? tmpColDim : tmpMinDim);
-        }
-
-        final boolean tmpUpper = this.isUpper();
-        for (int ij = tmpUpper ? tmpMinDim - 2 : tmpMinDim - 1; ij >= 0; ij--) {
-
-            tmpReference.point(ij, tmpUpper ? ij + 1 : ij);
-
-            if (!tmpReference.isZero()) {
-                retVal.transformLeft(tmpReference, ij);
-            }
-        }
-
-        return retVal;
-    }
-
-    DiagonalArray1D<N> getDiagonal() {
-        if (myDiagonal == null) {
-            myDiagonal = this.makeDiagonal();
-        }
-        return myDiagonal;
-    }
-
-    abstract Array1D<N>[] makeReal();
-
-}
+/*
+ * Copyright 1997-2018 Optimatika
+ *
+ * Permission is hereby granted, free of charge, to any person obtaining a copy
+ * of this software and associated documentation files (the "Software"), to deal
+ * in the Software without restriction, including without limitation the rights
+ * to use, copy, modify, merge, publish, distribute, sublicense, and/or sell
+ * copies of the Software, and to permit persons to whom the Software is
+ * furnished to do so, subject to the following conditions:
+ *
+ * The above copyright notice and this permission notice shall be included in
+ * all copies or substantial portions of the Software.
+ *
+ * THE SOFTWARE IS PROVIDED "AS IS", WITHOUT WARRANTY OF ANY KIND, EXPRESS OR
+ * IMPLIED, INCLUDING BUT NOT LIMITED TO THE WARRANTIES OF MERCHANTABILITY,
+ * FITNESS FOR A PARTICULAR PURPOSE AND NONINFRINGEMENT. IN NO EVENT SHALL THE
+ * AUTHORS OR COPYRIGHT HOLDERS BE LIABLE FOR ANY CLAIM, DAMAGES OR OTHER
+ * LIABILITY, WHETHER IN AN ACTION OF CONTRACT, TORT OR OTHERWISE, ARISING FROM,
+ * OUT OF OR IN CONNECTION WITH THE SOFTWARE OR THE USE OR OTHER DEALINGS IN THE
+ * SOFTWARE.
+ */
+package org.ojalgo.matrix.decomposition;
+
+import org.ojalgo.access.Access2D;
+import org.ojalgo.array.Array1D;
+import org.ojalgo.constant.PrimitiveMath;
+import org.ojalgo.matrix.store.GenericDenseStore;
+import org.ojalgo.matrix.store.MatrixStore;
+import org.ojalgo.matrix.store.PhysicalStore;
+import org.ojalgo.matrix.store.PrimitiveDenseStore;
+import org.ojalgo.matrix.transformation.Householder;
+import org.ojalgo.matrix.transformation.HouseholderReference;
+import org.ojalgo.scalar.ComplexNumber;
+import org.ojalgo.scalar.PrimitiveScalar;
+import org.ojalgo.scalar.Quaternion;
+import org.ojalgo.scalar.RationalNumber;
+
+abstract class BidiagonalDecomposition<N extends Number> extends InPlaceDecomposition<N> implements Bidiagonal<N> {
+
+    static final class Complex extends BidiagonalDecomposition<ComplexNumber> {
+
+        Complex() {
+            this(false);
+        }
+
+        Complex(boolean fullSize) {
+            super(GenericDenseStore.COMPLEX, fullSize);
+        }
+
+        @Override
+        Array1D<ComplexNumber>[] makeReal() {
+
+            final DiagonalArray1D<ComplexNumber> tmpDiagonalAccessD = this.getDiagonal();
+
+            final Array1D<ComplexNumber> tmpInitDiagQ1 = Array1D.COMPLEX.makeZero(tmpDiagonalAccessD.getDimension());
+            tmpInitDiagQ1.fillAll(ComplexNumber.ONE);
+
+            final Array1D<ComplexNumber> tmpInitDiagQ2 = Array1D.COMPLEX.makeZero(tmpDiagonalAccessD.getDimension());
+            tmpInitDiagQ2.fillAll(ComplexNumber.ONE);
+
+            final boolean tmpUpper = this.isUpper();
+
+            if (tmpUpper) {
+
+                final Array1D<ComplexNumber> tmpMainDiagonal = tmpDiagonalAccessD.mainDiagonal;
+                final Array1D<ComplexNumber> tmpSuperdiagonal = tmpDiagonalAccessD.superdiagonal;
+
+                final int tmpLimit = (int) tmpSuperdiagonal.count();
+                for (int i = 0; i < tmpLimit; i++) {
+
+                    if (!tmpMainDiagonal.get(i).isReal()) {
+                        final ComplexNumber tmpSignum = tmpMainDiagonal.get(i).signum();
+                        tmpMainDiagonal.set(i, tmpMainDiagonal.get(i).divide(tmpSignum));
+                        tmpSuperdiagonal.set(i, tmpSuperdiagonal.get(i).divide(tmpSignum));
+                        tmpInitDiagQ1.set(i, tmpSignum);
+                    }
+
+                    if (!tmpSuperdiagonal.get(i).isReal()) {
+                        final ComplexNumber tmpSignum = tmpSuperdiagonal.get(i).signum();
+                        tmpSuperdiagonal.set(i, tmpSuperdiagonal.get(i).divide(tmpSignum));
+                        tmpMainDiagonal.set(i + 1, tmpMainDiagonal.get(i + 1).divide(tmpSignum));
+                        tmpInitDiagQ2.set(i + 1, tmpSignum.conjugate());
+                    }
+                }
+
+                if (!tmpMainDiagonal.get(tmpLimit).isReal()) {
+                    final ComplexNumber tmpSignum = tmpMainDiagonal.get(tmpLimit).signum();
+                    tmpMainDiagonal.set(tmpLimit, tmpMainDiagonal.get(tmpLimit).divide(tmpSignum));
+                    tmpInitDiagQ1.set(tmpLimit, tmpSignum);
+                }
+
+            } else {
+
+                final Array1D<ComplexNumber> tmpMainDiagonal = tmpDiagonalAccessD.mainDiagonal;
+                final Array1D<ComplexNumber> tmpSubdiagonal = tmpDiagonalAccessD.subdiagonal;
+
+                final int tmpLimit = (int) tmpSubdiagonal.count();
+                for (int i = 0; i < tmpLimit; i++) {
+
+                    if (!tmpMainDiagonal.get(i).isReal()) {
+                        final ComplexNumber tmpSignum = tmpMainDiagonal.get(i).signum();
+                        tmpMainDiagonal.set(i, tmpMainDiagonal.get(i).divide(tmpSignum));
+                        tmpSubdiagonal.set(i, tmpSubdiagonal.get(i).divide(tmpSignum));
+                        tmpInitDiagQ2.set(i, tmpSignum.conjugate());
+                    }
+
+                    if (!tmpSubdiagonal.get(i).isReal()) {
+                        final ComplexNumber tmpSignum = tmpSubdiagonal.get(i).signum();
+                        tmpSubdiagonal.set(i, tmpSubdiagonal.get(i).divide(tmpSignum));
+                        tmpMainDiagonal.set(i + 1, tmpMainDiagonal.get(i + 1).divide(tmpSignum));
+                        tmpInitDiagQ1.set(i + 1, tmpSignum);
+                    }
+                }
+
+                if (!tmpMainDiagonal.get(tmpLimit).isReal()) {
+                    final ComplexNumber tmpSignum = tmpMainDiagonal.get(tmpLimit).signum();
+                    tmpMainDiagonal.set(tmpLimit, tmpMainDiagonal.get(tmpLimit).divide(tmpSignum));
+                    tmpInitDiagQ2.set(tmpLimit, tmpSignum.conjugate());
+                }
+
+            }
+
+            return new Array1D[] { tmpInitDiagQ1, tmpInitDiagQ2 };
+        }
+
+    }
+
+    static final class Primitive extends BidiagonalDecomposition<Double> {
+
+        Primitive() {
+            this(false);
+        }
+
+        Primitive(boolean fullSize) {
+            super(PrimitiveDenseStore.FACTORY, fullSize);
+        }
+
+        @Override
+        Array1D<Double>[] makeReal() {
+            return null;
+        }
+
+    }
+
+    static final class Quat extends BidiagonalDecomposition<Quaternion> {
+
+        Quat() {
+            this(false);
+        }
+
+        Quat(boolean fullSize) {
+            super(GenericDenseStore.QUATERNION, fullSize);
+        }
+
+        @Override
+        Array1D<Quaternion>[] makeReal() {
+            // TODO Implement something similr to what's in "Complex"
+            return null;
+        }
+
+    }
+
+    static final class Rational extends BidiagonalDecomposition<RationalNumber> {
+
+        Rational() {
+            this(false);
+        }
+
+        Rational(boolean fullSize) {
+            super(GenericDenseStore.RATIONAL, fullSize);
+        }
+
+        @Override
+        Array1D<RationalNumber>[] makeReal() {
+            return null;
+        }
+
+    }
+
+    private transient DiagonalArray1D<N> myDiagonal;
+    private final boolean myFullSize;
+    private Array1D<N> myInitDiagQ1 = null;
+    private Array1D<N> myInitDiagQ2 = null;
+    private transient DecompositionStore<N> myQ1;
+    private transient DecompositionStore<N> myQ2;
+
+    protected BidiagonalDecomposition(final DecompositionStore.Factory<N, ? extends DecompositionStore<N>> factory, boolean fullSize) {
+        super(factory);
+        myFullSize = fullSize;
+    }
+
+    public boolean decompose(final Access2D.Collectable<N, ? super PhysicalStore<N>> matrix) {
+
+        this.reset();
+
+        final DecompositionStore<N> tmpStore = this.setInPlace(matrix);
+
+        final int tmpRowDim = this.getRowDim();
+        final int tmpColDim = this.getColDim();
+
+        final int tmpLimit = Math.min(tmpRowDim, tmpColDim);
+
+        final Householder<N> tmpHouseholderRow = this.makeHouseholder(tmpColDim);
+        final Householder<N> tmpHouseholderCol = this.makeHouseholder(tmpRowDim);
+
+        if (this.isAspectRatioNormal()) {
+
+            for (int ij = 0; ij < tmpLimit; ij++) {
+
+                if (((ij + 1) < tmpRowDim) && tmpStore.generateApplyAndCopyHouseholderColumn(ij, ij, tmpHouseholderCol)) {
+                    tmpStore.transformLeft(tmpHouseholderCol, ij + 1);
+                }
+
+                if (((ij + 2) < tmpColDim) && tmpStore.generateApplyAndCopyHouseholderRow(ij, ij + 1, tmpHouseholderRow)) {
+                    tmpStore.transformRight(tmpHouseholderRow, ij + 1);
+                }
+            }
+
+            final Array1D<N>[] tmpInitDiags = this.makeReal();
+            if (tmpInitDiags != null) {
+                myInitDiagQ1 = tmpInitDiags[0];
+                myInitDiagQ2 = tmpInitDiags[1];
+            }
+
+        } else {
+
+            for (int ij = 0; ij < tmpLimit; ij++) {
+
+                if (((ij + 1) < tmpColDim) && tmpStore.generateApplyAndCopyHouseholderRow(ij, ij, tmpHouseholderRow)) {
+                    tmpStore.transformRight(tmpHouseholderRow, ij + 1);
+                }
+
+                if (((ij + 2) < tmpRowDim) && tmpStore.generateApplyAndCopyHouseholderColumn(ij + 1, ij, tmpHouseholderCol)) {
+                    tmpStore.transformLeft(tmpHouseholderCol, ij + 1);
+                }
+            }
+
+            final Array1D<N>[] tmpInitDiags = this.makeReal();
+            if (tmpInitDiags != null) {
+                myInitDiagQ1 = tmpInitDiags[0];
+                myInitDiagQ2 = tmpInitDiags[1];
+            }
+
+        }
+
+        return this.computed(true);
+    }
+
+    public MatrixStore<N> getD() {
+        MatrixStore<N> retVal = this.getInPlace().logical().bidiagonal(this.isAspectRatioNormal(), false).get();
+        if (myFullSize) {
+            if (this.getRowDim() > retVal.countRows()) {
+                retVal = retVal.logical().below((int) (this.getRowDim() - retVal.countRows())).get();
+            } else if (this.getColDim() > retVal.countColumns()) {
+                retVal = retVal.logical().right((int) (this.getColDim() - retVal.countColumns())).get();
+            }
+        }
+        return retVal;
+    }
+
+    public MatrixStore<N> getQ1() {
+        if (myQ1 == null) {
+            myQ1 = this.makeQ1();
+        }
+        return myQ1;
+    }
+
+    public MatrixStore<N> getQ2() {
+        if (myQ2 == null) {
+            myQ2 = this.makeQ2();
+        }
+        return myQ2;
+    }
+
+    public boolean isFullSize() {
+        return myFullSize;
+    }
+
+    public boolean isUpper() {
+        return this.isAspectRatioNormal();
+    }
+
+    @Override
+    public void reset() {
+
+        super.reset();
+
+        myQ1 = null;
+        myQ2 = null;
+        myDiagonal = null;
+
+        myInitDiagQ1 = null;
+        myInitDiagQ2 = null;
+    }
+
+    private DiagonalArray1D<N> makeDiagonal() {
+
+        final DecompositionStore<N> tmpArray2D = this.getInPlace();
+
+        final Array1D<N> tmpMain = tmpArray2D.sliceDiagonal(0, 0);
+        Array1D<N> tmpSuper;
+        Array1D<N> tmpSub;
+
+        if (this.isAspectRatioNormal()) {
+            tmpSuper = tmpArray2D.sliceDiagonal(0, 1);
+            tmpSub = null;
+        } else {
+            tmpSuper = null;
+            tmpSub = tmpArray2D.sliceDiagonal(1, 0);
+        }
+
+        return new DiagonalArray1D<>(tmpMain, tmpSuper, tmpSub, this.scalar().zero().get());
+    }
+
+    /**
+     * Will solve the equation system [aMtrxV][aMtrxD][X]=[aMtrxSimilar]<sup>T</sup> and overwrite the
+     * solution [X] to [aV].
+     */
+    private void solve(final PhysicalStore<N> aMtrxV, final MatrixStore<N> aMtrxD, final DiagonalBasicArray<N> aMtrxSimilar) {
+
+        final int tmpDim = (int) aMtrxV.countRows();
+        final int tmpLim = tmpDim - 1;
+
+        double tmpSingular;
+        for (int j = 0; j < tmpDim; j++) {
+            tmpSingular = aMtrxD.doubleValue(j, j);
+            final double value = tmpSingular;
+            if (PrimitiveScalar.isSmall(PrimitiveMath.ONE, value)) {
+                for (int i = 0; i < tmpDim; i++) {
+                    aMtrxV.set(i, j, PrimitiveMath.ZERO);
+                }
+            } else {
+                for (int i = 0; i < tmpLim; i++) {
+                    aMtrxV.set(i, j,
+                            ((aMtrxSimilar.doubleValue(i, i) * aMtrxV.doubleValue(i, j)) + (aMtrxSimilar.doubleValue(i, i + 1) * aMtrxV.doubleValue(i + 1, j)))
+                                    / tmpSingular);
+                }
+                aMtrxV.set(tmpLim, j, (aMtrxSimilar.doubleValue(tmpLim, tmpLim) * aMtrxV.doubleValue(tmpLim, j)) / tmpSingular);
+            }
+        }
+    }
+
+    private DecompositionStore<N> solve2(final PhysicalStore<N> aMtrxV, final MatrixStore<N> aMtrxD, final DiagonalBasicArray<N> aMtrxSimilar) {
+
+        final int tmpDim = (int) aMtrxV.countRows();
+        final int tmpLim = tmpDim - 1;
+
+        final DecompositionStore<N> retVal = this.makeZero(tmpDim, tmpDim);
+
+        double tmpSingular;
+        for (int j = 0; j < tmpDim; j++) {
+            tmpSingular = aMtrxD.doubleValue(j, j);
+            final double value = tmpSingular;
+            if (PrimitiveScalar.isSmall(PrimitiveMath.ONE, value)) {
+                for (int i = 0; i < tmpDim; i++) {
+                    retVal.set(i, j, aMtrxV.doubleValue(i, j));
+                }
+            } else {
+                for (int i = 0; i < tmpLim; i++) {
+                    retVal.set(i, j,
+                            ((aMtrxSimilar.doubleValue(i, i) * aMtrxV.doubleValue(i, j)) + (aMtrxSimilar.doubleValue(i, i + 1) * aMtrxV.doubleValue(i + 1, j)))
+                                    / tmpSingular);
+                }
+                retVal.set(tmpLim, j, (aMtrxSimilar.doubleValue(tmpLim, tmpLim) * aMtrxV.doubleValue(tmpLim, j)) / tmpSingular);
+            }
+        }
+
+        return retVal;
+    }
+
+    protected DecompositionStore<N> makeQ1() {
+
+        final HouseholderReference<N> tmpReference = HouseholderReference.makeColumn(this.getInPlace());
+
+        final int tmpRowDim = this.getRowDim();
+        final int tmpMinDim = this.getMinDim();
+
+        DecompositionStore<N> retVal = null;
+        if (myInitDiagQ1 != null) {
+            retVal = this.makeZero(tmpRowDim, myFullSize ? tmpRowDim : tmpMinDim);
+            for (int ij = 0; ij < tmpMinDim; ij++) {
+                retVal.set(ij, ij, myInitDiagQ1.get(ij));
+            }
+        } else {
+            retVal = this.makeEye(tmpRowDim, myFullSize ? tmpRowDim : tmpMinDim);
+        }
+
+        final boolean tmpUpper = this.isUpper();
+        for (int ij = (tmpUpper && (tmpRowDim != tmpMinDim)) ? tmpMinDim - 1 : tmpMinDim - 2; ij >= 0; ij--) {
+
+            tmpReference.point(tmpUpper ? ij : ij + 1, ij);
+
+            if (!tmpReference.isZero()) {
+                retVal.transformLeft(tmpReference, ij);
+            }
+        }
+
+        return retVal;
+    }
+
+    protected DecompositionStore<N> makeQ2() {
+
+        final HouseholderReference<N> tmpReference = HouseholderReference.makeRow(this.getInPlace());
+
+        final int tmpColDim = this.getColDim();
+        final int tmpMinDim = this.getMinDim();
+
+        DecompositionStore<N> retVal = null;
+        if (myInitDiagQ2 != null) {
+            retVal = this.makeZero(tmpColDim, myFullSize ? tmpColDim : tmpMinDim);
+            for (int ij = 0; ij < tmpMinDim; ij++) {
+                retVal.set(ij, ij, myInitDiagQ2.get(ij));
+            }
+        } else {
+            retVal = this.makeEye(tmpColDim, myFullSize ? tmpColDim : tmpMinDim);
+        }
+
+        final boolean tmpUpper = this.isUpper();
+        for (int ij = tmpUpper ? tmpMinDim - 2 : tmpMinDim - 1; ij >= 0; ij--) {
+
+            tmpReference.point(ij, tmpUpper ? ij + 1 : ij);
+
+            if (!tmpReference.isZero()) {
+                retVal.transformLeft(tmpReference, ij);
+            }
+        }
+
+        return retVal;
+    }
+
+    DiagonalArray1D<N> getDiagonal() {
+        if (myDiagonal == null) {
+            myDiagonal = this.makeDiagonal();
+        }
+        return myDiagonal;
+    }
+
+    abstract Array1D<N>[] makeReal();
+
+}