/*
 * Copyright 1997-2018 Optimatika
 *
 * Permission is hereby granted, free of charge, to any person obtaining a copy
 * of this software and associated documentation files (the "Software"), to deal
 * in the Software without restriction, including without limitation the rights
 * to use, copy, modify, merge, publish, distribute, sublicense, and/or sell
 * copies of the Software, and to permit persons to whom the Software is
 * furnished to do so, subject to the following conditions:
 *
 * The above copyright notice and this permission notice shall be included in
 * all copies or substantial portions of the Software.
 *
 * THE SOFTWARE IS PROVIDED "AS IS", WITHOUT WARRANTY OF ANY KIND, EXPRESS OR
 * IMPLIED, INCLUDING BUT NOT LIMITED TO THE WARRANTIES OF MERCHANTABILITY,
 * FITNESS FOR A PARTICULAR PURPOSE AND NONINFRINGEMENT. IN NO EVENT SHALL THE
 * AUTHORS OR COPYRIGHT HOLDERS BE LIABLE FOR ANY CLAIM, DAMAGES OR OTHER
 * LIABILITY, WHETHER IN AN ACTION OF CONTRACT, TORT OR OTHERWISE, ARISING FROM,
 * OUT OF OR IN CONNECTION WITH THE SOFTWARE OR THE USE OR OTHER DEALINGS IN THE
 * SOFTWARE.
 */
package org.ojalgo.matrix.decomposition;

import org.ojalgo.access.Access2D;
import org.ojalgo.access.Structure2D;
import org.ojalgo.array.DenseArray;
import org.ojalgo.matrix.store.MatrixStore;
import org.ojalgo.scalar.ComplexNumber;
import org.ojalgo.scalar.Quaternion;
import org.ojalgo.scalar.RationalNumber;
import org.ojalgo.type.context.NumberContext;

/**
 * QR: [A] = [Q][R] Decomposes [this] into [Q] and [R] where:
 * <ul>
 * <li>[Q] is an orthogonal matrix (orthonormal columns). It has the same number of rows as [this].</li>
 * <li>[R] is a right (upper) triangular matrix. It has the same number of columns as [this].</li>
 * <li>[this] = [Q][R]</li>
 * </ul>
 * Note: Either Q or R will be square. The interface does not specify which.
 * <p>
 * You create instances of (some subclass of) this class by calling one of the static factory methods:
 * {@linkplain #BIG}, {@linkplain #COMPLEX}, {@linkplain #PRIMITIVE} or {@linkplain #make(Access2D)}
 * </p>
 * <p>
 * The QR decompostion always exists, even if the matrix does not have full column rank, so the compute method
 * will never fail. The primary use of the QR decomposition is in the least squares solution of overdetermined
 * systems of simultaneous linear equations. This will fail if the matrix does not have full column rank. The
 * rank must be equal to the number of columns.
 * </p>
 *
 * @author apete
 */
public interface QR<N extends Number> extends MatrixDecomposition<N>, MatrixDecomposition.Solver<N>, MatrixDecomposition.EconomySize<N>,
        MatrixDecomposition.Determinant<N>, MatrixDecomposition.RankRevealing<N> {

    interface Factory<N extends Number> extends MatrixDecomposition.Factory<QR<N>> {

        default QR<N> make(boolean fullSize) {
            return this.make(TYPICAL, fullSize);
        }

        default QR<N> make(Structure2D typical) {
            return this.make(typical, false);
        }

        QR<N> make(Structure2D typical, boolean fullSize);

    }

<<<<<<< HEAD
    public static final Factory<ComplexNumber> COMPLEX = typical -> new QRDecomposition.Complex();
=======
    public static final Factory<BigDecimal> BIG = (typical, fullSize) -> new QRDecomposition.Big(fullSize);

    public static final Factory<ComplexNumber> COMPLEX = (typical, fullSize) -> new QRDecomposition.Complex(fullSize);
>>>>>>> e72b15c9

    public static final Factory<Double> PRIMITIVE = (typical, fullSize) -> {
        if (fullSize || (typical.isFat() || ((256L < typical.countColumns()) && (typical.count() <= DenseArray.MAX_ARRAY_SIZE)))) {
            return new QRDecomposition.Primitive(fullSize);
        } else {
            return new RawQR();
        }
    };

    public static final Factory<Quaternion> QUATERNION = (typical, fullSize) -> new QRDecomposition.Quat(fullSize);

    public static final Factory<RationalNumber> RATIONAL = (typical, fullSize) -> new QRDecomposition.Rational(fullSize);

    @SuppressWarnings("unchecked")
    public static <N extends Number> QR<N> make(final Access2D<N> typical) {

        final N tmpNumber = typical.get(0, 0);

        if (tmpNumber instanceof RationalNumber) {
            return (QR<N>) RATIONAL.make(typical);
        } else if (tmpNumber instanceof Quaternion) {
            return (QR<N>) QUATERNION.make(typical);
        } else if (tmpNumber instanceof ComplexNumber) {
            return (QR<N>) COMPLEX.make(typical);
        } else if (tmpNumber instanceof Double) {
            return (QR<N>) PRIMITIVE.make(typical);
        } else {
            throw new IllegalArgumentException();
        }
    }

    static <N extends Number> boolean equals(final MatrixStore<N> matrix, final QR<N> decomposition, final NumberContext context) {

        final MatrixStore<N> tmpQ = decomposition.getQ();
        final MatrixStore<N> tmpR = decomposition.getR();

        final MatrixStore<N> tmpStore = tmpQ.multiply(tmpR);

        return Access2D.equals(tmpStore, matrix, context);
    }

    static <N extends Number> MatrixStore<N> reconstruct(final QR<N> decomposition) {
        return decomposition.getQ().multiply(decomposition.getR());
    }

    MatrixStore<N> getQ();

    MatrixStore<N> getR();

    /**
     * @deprecated v44 Use {@link #isFullRank()} instead
     */
    @Deprecated
    default boolean isFullColumnRank() {
        return this.isFullRank();
    }

    default boolean isOrdered() {
        return false;
    }

    default MatrixStore<N> reconstruct() {
        return QR.reconstruct(this);
    }

}<|MERGE_RESOLUTION|>--- conflicted
+++ resolved
@@ -68,13 +68,7 @@
 
     }
 
-<<<<<<< HEAD
-    public static final Factory<ComplexNumber> COMPLEX = typical -> new QRDecomposition.Complex();
-=======
-    public static final Factory<BigDecimal> BIG = (typical, fullSize) -> new QRDecomposition.Big(fullSize);
-
     public static final Factory<ComplexNumber> COMPLEX = (typical, fullSize) -> new QRDecomposition.Complex(fullSize);
->>>>>>> e72b15c9
 
     public static final Factory<Double> PRIMITIVE = (typical, fullSize) -> {
         if (fullSize || (typical.isFat() || ((256L < typical.countColumns()) && (typical.count() <= DenseArray.MAX_ARRAY_SIZE)))) {
