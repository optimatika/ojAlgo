--- conflicted
+++ resolved
@@ -47,11 +47,7 @@
         for (int i = 0; i < layers.length; i++) {
             tmpIn = tmpOut;
             tmpOut = layers[i];
-<<<<<<< HEAD
-            myLayers[i] = new CalculationLayer(tmpIn, tmpOut, ANN.Activator.SIGMOID);
-=======
             myLayers[i] = new CalculationLayer(tmpIn, tmpOut, ArtificialNeuralNetwork.Activator.SIGMOID);
->>>>>>> 26ab3106
         }
     }
 
