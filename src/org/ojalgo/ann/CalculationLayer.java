--- conflicted
+++ resolved
@@ -24,10 +24,6 @@
 import static org.ojalgo.constant.PrimitiveMath.*;
 import static org.ojalgo.function.PrimitiveFunction.*;
 
-<<<<<<< HEAD
-=======
-import org.ojalgo.ann.ANN.Activator;
->>>>>>> 8f443258
 import org.ojalgo.function.BasicFunction;
 import org.ojalgo.matrix.store.MatrixStore;
 import org.ojalgo.matrix.store.PrimitiveDenseStore;
@@ -157,7 +153,6 @@
 
     void randomise() {
 
-<<<<<<< HEAD
         double magnitude = TWO / Math.sqrt(myWeights.countRows());
 
         Uniform randomiser = new Uniform(-magnitude, 2 * magnitude);
@@ -168,14 +163,7 @@
     }
 
     void setActivator(ArtificialNeuralNetwork.Activator activator) {
-=======
-        myWeights.fillAll(RANDOM);
 
-        myBias.fillAll(RANDOM);
-    }
-
-    void setActivator(ANN.Activator activator) {
->>>>>>> 8f443258
         myActivator = activator;
     }
 
