/*
 * Copyright 1997-2019 Optimatika
 *
 * Permission is hereby granted, free of charge, to any person obtaining a copy
 * of this software and associated documentation files (the "Software"), to deal
 * in the Software without restriction, including without limitation the rights
 * to use, copy, modify, merge, publish, distribute, sublicense, and/or sell
 * copies of the Software, and to permit persons to whom the Software is
 * furnished to do so, subject to the following conditions:
 *
 * The above copyright notice and this permission notice shall be included in
 * all copies or substantial portions of the Software.
 *
 * THE SOFTWARE IS PROVIDED "AS IS", WITHOUT WARRANTY OF ANY KIND, EXPRESS OR
 * IMPLIED, INCLUDING BUT NOT LIMITED TO THE WARRANTIES OF MERCHANTABILITY,
 * FITNESS FOR A PARTICULAR PURPOSE AND NONINFRINGEMENT. IN NO EVENT SHALL THE
 * AUTHORS OR COPYRIGHT HOLDERS BE LIABLE FOR ANY CLAIM, DAMAGES OR OTHER
 * LIABILITY, WHETHER IN AN ACTION OF CONTRACT, TORT OR OTHERWISE, ARISING FROM,
 * OUT OF OR IN CONNECTION WITH THE SOFTWARE OR THE USE OR OTHER DEALINGS IN THE
 * SOFTWARE.
 */
package org.ojalgo.structure;

import java.util.function.Consumer;

import org.ojalgo.ProgrammingError;
import org.ojalgo.function.BinaryFunction;
import org.ojalgo.function.NullaryFunction;
import org.ojalgo.function.UnaryFunction;
<<<<<<< HEAD
=======
import org.ojalgo.function.constant.PrimitiveMath;
>>>>>>> ee091eab
import org.ojalgo.scalar.ComplexNumber;

/**
 * 1-dimensional mutator methods
 *
 * @author apete
 */
public interface Mutate1D extends Structure1D {

    /**
     * Fills the target
     *
     * @author apete
     */
    interface Fillable<N extends Number> extends Structure1D {

        default void fillAll(final N value) {
            this.fillRange(0L, this.count(), value);
        }

        default void fillAll(final NullaryFunction<N> supplier) {
            this.fillRange(0L, this.count(), supplier);
        }

        /**
         * <p>
         * Will fill the elements of [this] with the corresponding input values, and in the process (if
         * necessary) convert the elements to the correct type:
         * </p>
         * <code>this(i) = values(i)</code>
         */
        default void fillMatching(final Access1D<?> values) {
            Structure1D.loopMatching(this, values, i -> this.fillOne(i, values, i));
        }

        default void fillMatching(final Access1D<N> left, final BinaryFunction<N> function, final Access1D<N> right) {
            Structure1D.loopMatching(left, right, i -> this.fillOne(i, function.invoke(left.get(i), right.get(i))));
        }

        default void fillMatching(final UnaryFunction<N> function, final Access1D<N> arguments) {
            Structure1D.loopMatching(this, arguments, i -> this.fillOne(i, function.invoke(arguments.get(i))));
        }

        void fillOne(long index, final Access1D<?> values, long valueIndex);

        void fillOne(long index, N value);

        void fillOne(long index, NullaryFunction<N> supplier);

        default void fillRange(final long first, final long limit, final N value) {
            Structure1D.loopRange(first, limit, i -> this.fillOne(i, value));
        }

        default void fillRange(final long first, final long limit, final NullaryFunction<N> supplier) {
            Structure1D.loopRange(first, limit, i -> this.fillOne(i, supplier));
        }
    }

    /**
     * Mix/combine the previously existing value, at index, with the supplied addend. The intention is that
     * implementations should make this method thread safe even if the class as a whole is not (which is
     * usually the case).
     *
     * @author apete
     */
    interface Mixable<N extends Number> extends Structure1D {

        /**
         * @return The new/mixed value
         */
        double mix(long index, BinaryFunction<N> mixer, double addend);

        N mix(long index, BinaryFunction<N> mixer, N addend);

    }

    interface Modifiable<N extends Number> extends Structure1D {

        default void modifyAll(final UnaryFunction<N> modifier) {
            this.modifyRange(0L, this.count(), modifier);
        }

        void modifyMatching(final Access1D<N> left, final BinaryFunction<N> function);

        void modifyMatching(final BinaryFunction<N> function, final Access1D<N> right);

        void modifyOne(long index, UnaryFunction<N> modifier);

        default void modifyRange(final long first, final long limit, final UnaryFunction<N> modifier) {
            Structure1D.loopRange(first, limit, i -> this.modifyOne(i, modifier));
        }

    }

    /**
     * A utility interface to simplify declaring to implement "everything mutable".
     *
     * @author apete
     */
    interface ModifiableReceiver<N extends Number> extends Modifiable<N>, Receiver<N> {

    }

    /**
     * Anything/everything that does not require interaction with already existing elements.
     *
     * @author apete
     */
    interface Receiver<N extends Number> extends Mutate1D, Mutate1D.Fillable<N>, Consumer<Access1D<?>> {

        default void accept(final Access1D<?> supplied) {
            if (this.isAcceptable(supplied)) {
                supplied.loopAll(i -> this.set(i, supplied.get(i)));
            } else {
                throw new ProgrammingError("Not acceptable!");
            }
        }

        default boolean isAcceptable(final Structure1D supplier) {
            return this.count() >= supplier.count();
        }

    }

    interface Sortable extends Structure1D {

        void sortAscending();

        void sortDescending();

    }

<<<<<<< HEAD
=======
    interface Transformable<N extends Number> extends ModifiableReceiver<N> {

        void transform(Transformation1D<N> transformation);

    }

>>>>>>> ee091eab
    /**
     * Copies the argument of the ComplexNumber elements to the destination.
     */
    static void copyComplexArgument(final Access1D<ComplexNumber> source, final Mutate1D destination) {
        source.loopAll(i -> destination.set(i, source.get(i).getArgument()));
    }

    /**
     * Copies the imaginary part of the ComplexNumber elements to the destination.
     */
    static void copyComplexImaginary(final Access1D<ComplexNumber> source, final Mutate1D destination) {
        source.loopAll(i -> destination.set(i, source.get(i).getImaginary()));
    }

    /**
     * Copies the modulus of the ComplexNumber elements to the destination.
     */
    static void copyComplexModulus(final Access1D<ComplexNumber> source, final Mutate1D destination) {
        source.loopAll(i -> destination.set(i, source.get(i).getModulus()));
    }

    /**
     * Simultaneously copies the modulus and argument of the ComplexNumber elements to the destinations.
     */
    static void copyComplexModulusAndArgument(final Access1D<ComplexNumber> source, final Mutate1D modDest, final Mutate1D argDest) {
        source.loopAll(i -> {
            ComplexNumber cmplx = source.get(i);
            modDest.set(i, cmplx.getModulus());
            argDest.set(i, cmplx.getArgument());
        });
    }

    /**
     * Copies the real part of the ComplexNumber elements to the destination.
     */
    static void copyComplexReal(final Access1D<ComplexNumber> source, final Mutate1D destination) {
        source.loopAll(i -> destination.set(i, source.get(i).getReal()));
    }

    /**
     * Simultaneously copies the real and imaginary parts of the ComplexNumber elements to the destinations.
     */
    static void copyComplexRealAndImaginary(final Access1D<ComplexNumber> source, final Mutate1D realDest, final Mutate1D imagDest) {
        source.loopAll(i -> {
            ComplexNumber cmplx = source.get(i);
            realDest.set(i, cmplx.getReal());
            imagDest.set(i, cmplx.getImaginary());
        });
    }

    void add(long index, double addend);

    void add(long index, Number addend);

    /**
     * Reset this mutable structure to some standard (all zeros) initial state. It must still be usuable after
     * this call, and the structure/size/shape must not change.
     */
    default void reset() {
        this.loopAll(i -> this.set(i, PrimitiveMath.ZERO));
    }

    void set(long index, double value);

    void set(long index, Number value);

}<|MERGE_RESOLUTION|>--- conflicted
+++ resolved
@@ -27,10 +27,7 @@
 import org.ojalgo.function.BinaryFunction;
 import org.ojalgo.function.NullaryFunction;
 import org.ojalgo.function.UnaryFunction;
-<<<<<<< HEAD
-=======
 import org.ojalgo.function.constant.PrimitiveMath;
->>>>>>> ee091eab
 import org.ojalgo.scalar.ComplexNumber;
 
 /**
@@ -163,15 +160,12 @@
 
     }
 
-<<<<<<< HEAD
-=======
     interface Transformable<N extends Number> extends ModifiableReceiver<N> {
 
         void transform(Transformation1D<N> transformation);
 
     }
 
->>>>>>> ee091eab
     /**
      * Copies the argument of the ComplexNumber elements to the destination.
      */
