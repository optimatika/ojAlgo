> Removal of code that has been deprecated past 1 major release is typically not mentioned

# [Not yet released]

> Corresponds to changes in the `develop` branch since the last release

## org.ojalgo

* The `OjAlgoUtils.ENVIRONMENT` can now be modified to limit the parallelism of ojAlgo.

## org.ojalgo.algebra

* Added a power(int) method to the Operation.Multiplication interface.

## org.ojalgo.array

* The package org.ojalgo.array.blas has been renamed org.ojalgo.array.operation
* The utility classes Raw1D, Raw2D and RawAnyD have been removed and their contents moved to various classes in the new package org.ojalgo.array.operation
* Everything in org.ojalgo.matrix.store.operation has been moved to org.ojalgo.array.operation

## org.ojalgo.data

* Added a variant of the covariances method in DataProcessors that take `double[]...` as input.

## org.ojalgo.function

* Refactoring in the org.ojalgo.function.multiary package including (api-breaking) name changes to some interfaces and classes. The previous QuadraticFunction has been renamed PureQuadraticFunction, and CompoundFunction renamed QuadraticFunction. Further there is now both a LinearFunction and an AffineFunction.

## org.ojalgo.matrix

* Various deprecations in MatrixStore.LogicalBuilder and the corresponding LogicalBuilder:s of PrimitiveMatrix, ComplexMatrix & RationalMatrix. Everything in the LogicalBuilder:s are now either defined in org.ojalgo.structure.Structure2D.Logical or deprecated.
* Tweaked the isSolvable() method implementations of the Cholesky decompositions to return `true` slightly less often.
* The debug logging of the iterative solvers now output the relative error at each iteration.
* Implemented the power(int) method defined in Operation.Multiplication.
* New method getCovariance in the SingularValue interface
* Q1 and Q2 in the SingularValue decomposition have been renamed U and V to match denominations commonly used elsewhere. In Bidiagonal Q1 and Q2 have been renamed LQ and RQ.
* New MatrixStore implementation DiagonalStore to be used for diagonal, bidiagonal and tridiagonal matrices. Replaces two different previous (package private) implementations.
* MatrixStore.Factory has a new method makeDiagonal(...)
* MatrixStore.LogicalBuilder has new implementations for the diagonal(), bidiagonal(boolean) and tridiagonal() methods.
* Some improvements to TransposedStore – more efficient use of the underlying store. Particular in the case when it is a RawStore.
* Some general cleanup/refactoring among the Eigenvalue related code.
* Added support for generalised eigenvalue problems.
* Fixed a bug in RawStore - visitRow/Column were interchanged
* Everything in org.ojalgo.matrix.store.operation has been moved to org.ojalgo.array.operation

## org.ojalgo.optimisation

* Minor rounding/precision related change to how ExpressionsBasedModel receives the solution from the solver and then returns it. The `options.solution` property is now enforced.
* Internal refactoring of ConvexSolver and its subclasses. This includes changes in behaviour (handling of not-so-convex or otherwise difficult problems).
<<<<<<< HEAD
* The IntegerSolver now uses its own ForkJoinPool instance rather than the default `commonPool()`. The parallelism is derived from `OjAlgoUtils.ENVIRONMENT`.
=======
* Internalnrefactoring related to the LinearSolver.Builder as well as the ConvexSolver.Builder.
>>>>>>> e7a973d9

## org.ojalgo.random

* SampleSet can now swap in a `double[]`

## org.ojalgo.scalar

* Implemented the power(int) method defined in Operation.Multiplication.

## org.ojalgo.structure

* Additions to Structure2D.Logical (Moved definitions from MatrixStore.LogicalBuilder to here).
* Refactoring to Factory1D, Factory2D and FactoryAnyD – makeZero(...) is renamed make(...) and everything is moved to a nestyed subinterface Dense.

# v47.2.0: 2019-05-03

## org.ojalgo.data

* Renamed DataPreprocessors to DataProcessors, and added methods to create a covariance matrix from an SVD.

## org.ojalgo.function

* Added a couple more utilities to MissingMath

## org.ojalgo.matrix

* New LU decomposition implementation that is faster for small matrices.
* Fixed a bug related to solving equation systems and inverting matrices using SingularValue at certain matrix sizes.
* Renamed checkAndCompute to checkAndDecompose in the MatrixDecomposition.Hermitian interface
* Extended the MatrixStore.LogicalBuilder rows() and columns() methods to allow for negative indexes that refer to all zero rows/columns.
* New more efficient implementation of MatrixStore.LogicalBuilder.diagonal() data structure.
* The MatrixDecomposition interface now extends Structure2D so that you can get the size/shape of the original matrix.
* Additions to the MatrixDecomposition.RankRevealing interface. It is now possible to estimate the rank using a custom threshold. Also reworked all code related to estimating rank (in all implementations of that interface).

## org.ojalgo.netio

* New funcion to generate random strings of ASCII characters, of specified length.

## org.ojalgo.optimisation

* The optimisation model parameter scaling functionality has been tweaked to be more in line with the improved "rank revealing" of matrices.
* Minor improvements to ConvexSolver

## org.ojalgo.structure

* The Stream2D interface now has methods operateOnColumns(...) and operateOnRows(...)

# v47.1.2: 2019-04-23

## org.ojalgo.matrix

* Fixed bug related to LDL – stackoverflow if you called isSolvable() on some LDL instances.
* Various tweaks and cleanup with MatrixDecompostion:s

# v47.1.1: 2019-04-12

## org.ojalgo.constant

* The stuff that was deprecated with v47.1.0 are now removed. (Keeping it around may cause problems with some IDE:s) Just update your import statements to org.ojalgo.function.constant rather than org.ojalgo.constant.

## org.ojalgo.data

* Additions and improvements to DataPreprocessors, but they're now column oriented only.

## org.ojalgo.matrix

* The ElementsConsumer interface has been renamed TransformableRegion. This is an intermediate definitions interface - subinterfaces and concrete implementations are not affected other than with their implements and extends declarations.

## org.ojalgo.structure

* The interfaces Mutate1D.Transformable, Mutate2D.Transformable and MutateAnyD.Transformable introduced with v47.1.0 are removed again – bad idea.
* The Stream1D, Stream2D and StreamAnyD each got a new method named operateOnAny that takes a Transformation?D as input.
* The Mutate1D.ModifiableReceiver, Mutate2D.ModifiableReceiver and MutateAnyD.ModifiableReceiver each got a new method named modifyAny that takes a Transformation?D as input.

# v47.1.0: 2019-04-09

## org.ojalgo.constant

* Everything in this package has been moved to org.ojalgo.function.constant

## org.ojalgo.data

* New package that currently only contains an (also new) class DataPreprocessors. The intention is that this is where various data preprocessors utilities will go.

## org.ojalgo.function

* New package org.ojalgo.function.special with currently 4 new classes: CombinatorialFunctions, ErrorFunction, GammaFunction and MissingMath.
* New package org.ojalgo.function.constant with constants related to doing basic maths on different types.
* Moved constants defined in various classes to the new org.ojalgo.function.constant package, and deprecated a ffew others that will be made private.

## org.ojalgo.matrix

* Fixed a problem with one of the Eigenvalue implementations - it would check for symmetric/hermitian but then failed to make use of the results.
* Fixed a problem with some of the Eigenvalue implementations regarding ordering of the eigenvales/eigenvectors – they were not always ordered in descending absolut order (used to consider the sign).
* The interface TransformationMatrix has been removed. Partly this functionality has been revoked, and partially replaced by the new Transformation2D interface.

## org.ojalgo.optimisation

* Refactoring of the presolvers. Among other things there are now presolvers that perform integer rounding. Previously existing presolvers have also been improved. There is also a new presolver that removes (obviously) redundant constraints.
* Modified what happends when you relax an integer model. Now the variables are kept as integer variables, but the model set a flag that it is relaxed. This means the presolvers can now make use of the integer property and thus perform better.
* The MPS file parser, MathProgSysModel, has been modified to not strictly use field index ranges, but instead more freely interpret whitespace as a delimiter. This is in line with commonly used MPS format extensions and allows ojAlgo to correctly parse/use a larger set of models. Further MathProgSysModel is no longer a model – it no longer implements Optimisation.Model. This should/will be a model file parser, and nothinng else.
* Major extension and refactoring of optimisation test cases. In particular the test cases in ojAlgo are now available to the various solver integration modules in ojAlgo-extensions.
* When adding a solver integration to ExpressionsBasedModel it is now possible to differentiate between preferred and fallback solvers - addIntegration() has been replaced with addPreferredSolver() and addFallbackSolver().
* Fixed a concurrency related problem with the sparse simplex solver.
* There is now an options 'options.sparse' that control if sparse/iterative solvers should be favoured over dense/direct solvers, or not.
* Tweaking of ConvexSolver internals – several small changes that in combination makes a big difference on some numerically challenging problems.
* Fixed a bug in ConvexSolver (ActiveSetSolver) that caused the `suffice` stopping conditions to not be considered since the state was set to APPROXIMATE raher than FEASIBLE.

## org.ojalgo.random

* New Cauchy distribution RandomNumber.
* Partial implementation of Student's TDistribution
* Deprecated the RandomUtils class and moved its various methods to classes in the new org.ojalgo.function.special package.
* For continuous distributions the getProbability methods has been renamed getDensity.
* Minor performance improvement to SampleSet when calling getStandardDeviation() repeatedly.

## org.ojalgo.structure

* New interfaces Transformation1D, Transformation2D and TransformationAnyD as well as Mutate1D.Transformable, Mutate2D.Transformable and MutateAnyD.Transformable. The Transformation?D interfaces are functional. With them you can write custom "mutators" that can be used on everything that implements the Transformable interfaces.
* The interfaces Access1D.Elements, Access1D.IndexOf, Access2D.Elements, Access2D.IndexOf, AccessAnyD.Elements and AccessAnyD.IndexOf have been deprecated.


## org.ojalgo.type

* Additions to Stopwatch that make it easier to compare with time limits in various forms.

# v47.0.0: 2018-12-16

## org.ojalgo.array

* SparseArray: It is now possible to visit the nonzero elements in an index range with a functional callback interface - you can have a lambda called by each nonzero element in a range.

## org.ojalgo.matrix

* The BasicMatrix interface has been removed. More precisely it has been merged with the abstract package private class AbstractMatrix (and that class was then renamed BasicMatrix). Further all supporting (nested) classes and interfaces as well as the MatrixFactory class has been refactored in a similar way. The various matrix implementations (PrimitiveMatrix, ComplexMatrix, RationalMatrix and QuaternionMatrix) are now entirely self-contained - not generic in any way.
* The MatrixUtils class has been deprecated. Everything in it has been moved to other (different) places. No features or functionality are removed.
* Reshuffled the declarations in Mutate1D, Mutate2D and MutateAnyD. Nothing is removed. This only affects those doing low-level ojAlgo programming.
* Internal refactoring and performance improvements in SparseStore.

## org.ojalgo.netio

* Complete rewrite of ResourceLocator. It can still be used the same was as before (roughly the same API for that) but it now also support more advanced usage. ResourceLocator has taken steps towards becoming an "http client" with support for cookies, sessions, requests and responses.
* New interface BasicLogger.Printable to be used by classes that need detailed debug logging.

## org.ojalgo.optimisation

* Iterations and time limits are now enforced for the LP solver. (Only worked for the QP and MIP solver before.)
* Changed how the initial solution, extracted from the model and supplied to the solvers, is derived. This primarily affects the ConvexSolver.
* Changed how the ConvexSolver utilises the supplied initial solution to derive a better set of initially active inequalities.
* Modified the ConvexSolver/ActiveSetSolver behaviour regarding failed subproblems and iteration limits. Re-solving a failed subproblem now counts as a separate iteration, and iteration and time limits are enforced when determining if a failed subproblem should be re-solved or not.
* ConvexSolver validation is now slightly less strict. (Tiny negative eigenvalues are now allowed.)

## org.ojalgo.series

* The ´resample´ methods have been removed from the NaturallySequenced interface. Resampling is now only possible with the CalendarDateSeries implementation.

## org.ojalgo.type

* Refactoring to CalendarDate, CalendarDateUnit and CalendarDateDuration; simplified implementations that are better aligned with the java.time classes.


# v46.3.0: 2018-10-12

* Now builds a separate test-jar artefact. It contains a test utilities class that can be used by libraries that extend ojAlgo to help test some ojAlgo specific types.
* Added a main method in org.ojalgo.OjAlgoUtils that output info about the environment.

## org.ojalgo.matrix

* The BasicMatrix interface has been deprecated!!! The various implementations will remain - all of them - but you should use those implementations directly/explicitly rather than the interface.

# v46.2.0: 2018-10-04

Nothing in ojAlgo implements Serializable - a few odd classes used to declare that they did, but serialization has never been supported.

## org.ojalgo.matrix

* Fixed a bug related to transposing ElementConsumer/Supplier
* Performance improvements on some SparseStore operations

## org.ojalgo.netio

* Refactored the various IDX.print(...) methods

## org.ojalgo.structure

* Access1D no longer extends Iterable. To iterate over the elements use `elements()`.

# v46.1.0: 2018-09-17

## org.ojalgo.ann

* Refactoring, tuning and improvements.

## org.ojalgo.array

* The Array1D, Array2D and ArrayAnyD factories now have specific makeSparse(...) methods. Previously the makeZero(...) methods would automatically switch to creating sparse internals when it was large enough. Users were not aware of this (didn't want/need sparse) and performance was very poor.

## org.ojalgo.netio

* New class IDX with utilities to read, parse and print contents of IDX-files. (To access the MNIST database of handwritten digits: http://yann.lecun.com/exdb/mnist/)

## org.ojalgo.scalar

* A new abstract class, ExactDecimal, to help implement exact decimal numbers (fixed scale) as well as an example implementation Money.

## org.ojalgo.structure (previously org.ojalgo.access)

* Added default methods to get all primitive number types from Access1D, Access2D and AccessAnyD and to somewhat modified the ones in AccessScalar: `byteValue(), shortValue(), intValue(), longValue(), floatValue(), doubleValue()`.
* AccessAnyD now has a method `matrices()` that return a `Iterable<MatrixView<N>>`. On a multi-dimensional data structure you can iterate over its 2D (sub)matrices. Useful when you have a 3-dimensional (or more) data structure that is actually a collection of 2D matrices.

# v46.0.0: 2018-08-19

## org.ojalgo.access

* package renamed org.ojalgo.structure

## org.ojalgo.ann

* Rudimentary support for ArtificialNeuralNetwork. You can build, train and use feedforward neural networks.

## org.ojalgo.array

* The BasicArray.factory(?) method has been removed. It should never have been public
* New indexOf(array, value) utility methods in Raw1D

## org.ojalgo.constant

* New constants in BigMath and PrimitiveMath: TWO_THIRDS and THREE_QUARTERS

## org.ojalgo.function

* New PredicateFunction interface.
* New PlainUnary interface.

## org.ojalgo.matrix

* BigMatrix, BigDenseStore and ComplexDenseStore are removed. They were deprecated before - now they're actually gone!
* Fixed bug: The getEigenpair(int) method of the Eigenvalue interface threw an ArrayIndexOutOfBoundsException
* Fixed a couple of issues related to calculating the nullspace (using QR or SVD decompositions).
* Revised the BasicMatrix interface - cleaned up some old deprecated stuff.
* BasicMatrix.Builder interface has been renamed BasicMatrix.PhysicalBuilder and its feature set extended. In addition there is now a BasicMatrix.LogicalBuilder. Stuff that should be done via those builders are now deprecated in the main, BasicMatrix, interface.
* The various BasicMatrix implementations now implement Access2D.Collectable which allows them to be more efficiently used with MatrixDecomposition:s.

## org.ojalgo.netio

* Improvements/extensions to the BasicParser interface - it is now possible to skip a header line.

## org.ojalgo.optimisation

* New interface UpdatableSolver that will contain a selection of optional methods to do in-place updates of solvers. Currently there is only one such method - fixVariable(?).
* New class ExpressionsBasedModel.Intermediate used by the IntegerSolver to exploit the capabilities exposed by UpdatableSolver.
* Many thing internal to the IntegerSolver (MIP solver) have changed. In general things are cached, re-used and updated in-place more than before.
* New option 'mip_defer' that control an aspect of the branch-and-bound algorithm in IntegerSolver. (Read its javadoc.)

## org.ojalgo.scalar

* There is now a ComplexNumber.NaN constant.

## org.ojalgo.structure (previously org.ojalgo.access)

* New default methods aggregateDiagonal(..), sliceDiagonal(...), visitDiagonal(...), fillDiagonal(...) and modifyDiagonal(..) targeting the main diagonal.
* New default methods in Factory2D to make it easier to create 2D-structures of single rows or columns.
* Mutate2D.BiModifiable now (again) extends Mutate2D.Modifiable and defines additional methods modifyMatchingInRows(...) and modifyMatchingInColumns(...)

## org.ojalgo.type

* New class ObjectPool
* The generics type parameter of NumberContext.Enforceable changed from `<N extends Number>` to `<T>`.

# v45.1.0: 2018-04-13

## org.ojalgo.access

* 3 new interfaces Structure2D.ReducibleTo1D, StructureAnyD.ReducibleTo1D and StructureAnyD.ReducibleTo2D
* Most (all) of the *AnyD interfaces got new or updated methods "set" methods: aggregateSet(...), visitSet(...), fillSet(..), modifySet(...), sliceSet(...)
* New functional interface Structure1D.LoopCallback to be used when iterating through a set of subloops.

## org.ojalgo.array

* Array1D now implements Access1D.Aggregatable
* Array2D now implements Access2D.Aggregatable as well as Structure2D.ReducibleTo1D
* ArrayAnyD now implements AccessAnyD.Aggregatable as well as StructureAnyD.ReducibleTo1D and StructureAnyD.ReducibleTo2D
* Additions or cleanup of the various methods relating subsets of elements: aggregateSet(...), visitSet(...), fillSet(..), modifySet(...), sliceSet(...)
* Fixed a bug regarding fillAll(...) on a SparseArray - it didn't fill all, just the currently set (already existing) elements. (Performing fillAll on a SparseArray is stupid.)

## org.ojalgo.function

* New aggregator function AVERAGE. (The Aggregator enum has a new member, and the AggregatorSet class has new method.)

## org.ojalgo.matrix

* BasicMatrix now implements Structure2D.ReducibleTo1D
* Improved firstInRow/Column and limitOfRow/Column logic of AboveBelowStore and LeftRightStore.
* MatrixStore now implements Structure2D.ReducibleTo1D. The rows/columns are reduced to ElementSupplier:s so you can continue working with the numbers before supplying the elements to some ElementsConsumer.

## org.ojalgo.netio

* New class LineSplittingParser - a very simple csv parser
* New class TableData - used to create a "table" of values that can then be exported to a csv file.

# v45.0.0: 2018-03-30

>Switced to using JUnit 5!

## org.ojalgo.access

* Methods Access1D.wrapAccess1D(...) has been renamed simply Access1D.wrap(...), and similarly Access2D.wrap(...)
* Add/restore fillMatching(...) methods to the Mutate1D.Fillable interface.

## org.ojalgo.function

* New method getLinearFactors() in MultiaryFunction.TwiceDifferentiable that returns the gradient at 0.

## org.ojalgo.matrix

>> ### **Major Changes!!**

* Changed matrix multiplication code to be better on modern hardware & JVM:s (not fully verified to be better).
* Everything "Big" has been deprecated: BigMatrix, BigDenseStore and everything else using BigDecimal elements. This is intended to be replaced by the new RationalNumber based implementations. 
* The ComplexNumber related code (all of it) has been refactored/generalised to handle any Scalar implementation (ComplexNumber, RationalNumber, Quaternion and any other future implementations). ComplexDenseStore has been deprecated and replaced by GenericDenseStore<ComplexNumber>.
* New interfaces MatrixTransformation and MatrixTransformation.Transformable - an attempt to unify matrix transformation implementations.
* New package org.ojalgo.matrix.geometry containing mutable 3D vector math classes.
* Fixed a bug with sparse matrix multiplication – in some cases the result was wrong (depending on the internal structure of the nonzero elements). The bug was actually in the SparseArray class.
* Fixed a bug with incorrect pseudoinverse in RawSingularValue.
* Fixed correct sign on determinant in QR decompositions

## org.ojalgo.netio

* Added default methods to BasicLogger.Printer to simplify creating custom implementations.

## org.ojalgo.optimisation

* Added new methods getUnadjustedLowerLimit() and getUnadjustedUpperLimit() to the Variable and Expression classes.
* Optimisation.Options now allow to specify a solver specific configurator method. This is useful when creating 3:d party solvers.
* Experimental support for Special Ordered Sets (SOS) in ExpressionsBasedModel.
* Variable:s are now ordered (compared using) their indices rather than their names.
* New variants of addVariable() and addExpression() methods that don't require you to supply an entity name. (A name is generated for you.)
* Changes to presolver and validation code. Fixed a whole bunch of problems, mainly related to rounding errors.
* Refactoring in the IntegerSolver. It should now be more memory efficient. Also, somewhat, modified the branching strategy.
* Added the possibility to get progress logging from the solvers (Currently only implemented in IntegerSolver). `model.options.progress(IntegerSolver.class);`

>> **API breaking!**

* The 'slack', 'problem', 'objective' and 'integer' properties of Optimisation.Options have been unified and replaced by a new property 'feasibility'.

## org.ojalgo.random

* It is now possible to setSeed(long) on any RandomNumber and Random1D instance.

## org.ojalgo.scalar

* RationalNumber has been re-implemented using primitive long and numerator and denominator (they used to be BigInteger).
* RationalNumber can now be instatiated from a double without creating any objevts other than the resulting RationalNumber instance. There is also an alternative implementation using rational approximation.

## org.ojalgo.type

* New TypeContext implementation, named TemporalContext, to handle the classes from Java's new date time API. The older DateContext is still available.
* Bug fixed in a NumberContext factory method - getPercent(int,Locale)

# v44.0.0: 2017-09-27

## org.ojalgo.access

* Deprecated AccessUtils. All the various utility methods have been moved to other places - primarily to the Acess1D, Access2D or AccessAnyD interfaces.
* The generic declaration of the IndexMapper interface has been changed from <T extends Comparable<? super T>> to simply <T>, and it is now a nested interface of Structure1D. Similarly there are now nested interfaces RowColumnMapper and ReferenceMapper in Structure2D and StructureAnyD respectively.
* The ElementView1D interface no longer extends ListIterator, but only Iterator. Instead it now extends Spliterator, and there is now a metod stream(boolean).
* The Mutate1D interface now declares a method reset() that should reset the mutable structure to an (all zeros) initial state.
* The Factory_D interfaces now has new variants of the makeZero(...) and makeFilled(...) methods that take Structure_D instances as input.

## org.ojalgo.array

* Deprecated ArrayUtils. All the various utility methods have been moved to other places - primarily to the new Raw1D, Raw2D or RawAnyD classes. (ArrayUtils was split into Raw1D, Raw2D and RawAnyD.)

## org.ojalgo.concurency

* The DivideAndConquer class now has a limit on the total number of threads it will create. (If a program had multiple threads that each invoked some multithreaded part of ojAlgo, the total number of threads would multiply and grow out of control.)

## org.ojalgo.constant

* New constant GOLDEN_RATIO

## org.ojalgo.finance

* This entire package has been moved to the ojAlgo-finance repository/project/artefact !!!
* Fixed a bug related to downloading historical data from Google and/or Yahoo Finance. When parsing the initial header line failed it was still translated to an actual data item with all zero values at a default/dummy date.
* New version of YahooSymbol that works with Yahoo Finance's changes. (They deliberately changed/broke the previously existing method of downloading.)

## org.ojalgo.matrix

* org.ojalgo.matrix.task.TaskException has been removed and replaced with org.ojalgo.RecoverableCondition.
* org.ojalgo.matrix.MatrixError has been removed and replaced with various standard java.lang.RuntimeException subclasses instantiated via factory methods in org.ojalgo.ProgrammingError.
* New interface MatrixDecomposition.RankRevealing that define two methods: getRank() and isFullRank(). Several of the existing decompositions now implement this interface. This also caused a review of the implementations of the isSolvable() method of the MatrixDecomposition.Solver interface.
* Deprecated isSquareAndNotSingular() of the LU interface.
* Improved the multiplication code of SparseStore, ZeroStore and IdentityStore. In particular sparse matrix multiplication is now parallelised.
* Moved (deprecated) the matrix size thresholds methods from org.ojalgo.matrix.MatrixUtils to org.ojalgo.matrix.store.operation.MatrixOperation.
* Altered the RowsSupplier and ColumnsSupplier classes to (always) use sparse rows/columns.

## org.ojalgo.netio

* The parse(String) method of BasicParser now declares to throw a RecoverableCondition. Failure to parse an individual line now just results in that line being skipped, and the process moves on to the next line.
* The ResourceLocator class has been refactored. Essentially it's a URI/URL builder and it is now implemented using the builder pattern. The changes are API breaking this class is rarely used directly. It is mostly used indirectly via GoogleSymbol and YahooSymbol, and those classes' public API:s are intact.

## org.ojalgo.optimisation

* Improved the ConvexSolver to better handle cases with not positive definite and/or rank deficient covariance matrices (the quadratic term).
* Improved the IntegerSolver to better handle cases with problem parameters with significant magnitude differences (it affected the branching strategy unfavourably).
* Fixed a problem with debug printing in the IntegerSolver.
* Refactored major parts of the LinearSolver. Among other things the internal data structures are now sometimes sparse depending on the problem size (and sparsity).
* Refactored parts of the ConvexSolver to make better use of sparsity (and other things).

## org.ojalgo.series

* The declaration of the resample(...) methods of CalendarDateSeries have been moved to the BasicSeries.NaturallySequenced interface with generalised signatures.
* The TimeSeriesBuilder can now be configured using CalendarDate.Resolution rather than only CalendarDateDuration.

## org.ojalgo.type

* New Stopwatch class
* The CalendarDate constructor with a String argument/parameter now declares to throw a RecoverableCondition.
* NumberContext now has specific format(double) and format(long) methods, and now formats decimals with a variable number of fraction digits.
* NumberContext now has new compare(double,double) and compare(float,float) that are alternatives to the compare(...) methods in Double and Float - the only difference is that these return 0 when the two input args are ==.

# v43.0.0: 2017-04-22

* It is now possible to turn off warnings related to missing hardware profiles. Set a system property 'shut.up.ojAlgo' to anything, not null, and you won't see those warnings. (It would be must better if you contributed your hardware profile to ojAlgo.)

## org.ojalgo.access

* Added new interfaces Access_D.Collectable to be used as super interfaces to the Stream_D interfaces, and used as input parameter type for matrix tasks and decompositions. The new interfaces interacts with the Mutate_D.Receiver interfaces and to some extent replaces the Supplier_D interfaces removed with v42.
* There's a new package private interface FactorySupplement used as a common superinterface to the Facory_D interfaces. It declares methods that give access to FunctionSet, AggregatorSet and Scalar.Factory instances - all 1D, 2D and AnyD factories now have this.
* The Stream_D interfaces got some new utility variants of operateOnAll-methods.
* New interfaces Mutate_D.Mixable that allow aggregating individual elements using the supplied binary "mixer" function.
* New interface Mutate1D.Sortable

## org.ojalgo.array

* Addedd a Collector (Java 8 streams) that creates NumberList instances.
* Deprecated all previously existing factory methods in NumberList, LongToNumberMap and SparseArray. They are replaced with new alternatives (1 each). The new factories are configurable using builder pattern.
* SegmentedArray now package private. If you had explicit references to this class you have a compilation error. Switch to using some of the BasicArray pr DenseArray factories. If necessary things will be segmented for you.
* BufferArray is now abstract and has two package private subclasses DoubleBufferArray and FloatBufferArray. You instantiate them via factories in BufferArray.

## org.ojalgo.finance

* Yahoo now requires to use https rather http when downloading historical financial data. Both YahooSymbol and GoogleSymbol now use https.

## org.ojalgo.function

* Two new additions to FunctionSet - "logistic" and "logit".

## org.ojalgo.matrix

* Replaced all usage of ElementsSupplier as input parameter type with Access2D.Collectable.
* Removed all public/external usage of DecompositionStore and replaced it with PhysicalStore.
* Moved (deprecated) the various equals(...) and reconstruct(...) methods from MatrixUtils to the respective matrix decomposition interfaces.
* Deprecated Eigenvalue.getEigenvector(int) and replaced it with Eigenvalue.getEigenpair(int)
* Various internal improvements to the Eigenvalue and Singular Value implementations.
* Deprecated the Schur decomposition. Eigenvalue decompositions are of course still supported. It's just Schur "on its own" that is deprecated.

## org.ojalgo.netio

* The default scheme of ResourceLocator is changed from http to https.  

## org.ojalgo.optimisation

* Extremely large (absolute value) lower/upper limits on variables or expressions are now treated as "no limit" (null).
* Extremely small (absolute value) lower/upper limits on variables or expressions are now treated as exactly 0.0.

## org.ojalgo.random

* Fixed a minor bug in SampleSet - calculations would fail when repeatedly using SampleSet with empty sample sets 

## org.ojalgo.series

* Various refactoring to the BasicSeries implementations. There is also a new nested interface BasicSeries.NaturallySequenced and some declarations have been moved there.
* Added the concept of an accumulator that may be used to accumulate the values of multiple put operations on the same key.
* New class CoordinatedSet - a set of coordinated (same start, end & resolution) series.

## org.ojalgo.tensor

* New package!
* New interface Tensor with an implementation and a factory method. Not much you can do with this yet - functionality will be expanded slowly.

## org.ojalgo.type

* Refactoring and additions to CalendarDate, CalendarDateUnit and CalendarDateDuration. Among other things there is a now an interface CalendarDate.Resolution that both CalendarDateUnit and CalendarDateDuration implement.

# v42.0.0: 2017-02-03

## org.ojalgo.access

* Added a method aggregateRange(...) to Access1D.Aggregatable and created new Access2D.Aggregatable and AccessAnyD.Aggregatable interfaces. Their set of methods now match what's available in the Visitable interfaces.
* The interfaces Consumer1D, Consumer2D, ConsumerAnyD, Supplier1D, Supplier2D and SupplierAnyD have been removed - they didn't add anything.
* New interfaces Stream1D, Stream2D and StreamAnyD. They're not real streams, they don't (yet) extend BaseStream, but are intended to be stream-like.
* New interfaces Mutate1D.Receiver, Mutate2D.Receiver and MutateAnyD.Receiver. They extend Mutate_D and all their nested interfaces respectively and extends Consumer. In part these are replacements for the removed Consumer_D interfaces.
* The Callback_D interfaces as well as the passMatching(...) methods in the Access_D and Mutate_D interfaces are deprecated. They're replaced by a collection of messages named loop_(...) in the Structure_D interfaces.
* The method indexOfLargestInDiagonal(long,long) in Access2D.IndexOf is deprecated and replaced by indexOfLargestOnDiagonal(long). The new alternative is restricted to work on the main diagonal only, but the returned index is easier to understand and use.

## org.ojalgo.array

* PrimitveArray is now abstract but has 2 instantiable subclasses Primitive32Array and Primitive64Array.
* New factory methods in Array1D, Array2D and ArrayAnyD that can delegate to any BasicMatrix factory that you supply.
* NumberList now implements Access1D.Visitable.
* New package org.ojalgo.array.blas: The aim is to refactor the code base so that methods matching BLAS functionality should be moved to this new package.
* The Unsafe/off-heap array implementations have been moved to the new ojAlgo-unsafe project (part of ojAlgo-extensions).

## org.ojalgo.constant

* The POWERS_OF_2 in PrimitiveMath were incorrectly calculated - it's fixed now. At the same time the type was changed from int[] to long[] and the number of entries extended.

## org.ojalgo.finance

* New constructor in SimplePortfolio taking an array of double as input (representing individual asset weights).

## org.ojalgo.function

* The AggregatorSet class has a new nethod get(...) that will return the correct AggregatorFunction for a specified Aggregator instance.
* BigAggregator, ComplexAggregator, PrimitiveAggregator, QuaternionAggregator and RationalAggregator all now extend AggregatorSet.
* All previously existing variations of getXXFunction(...) in Aggregator has been deprecated and are replaced by by 1 new variant.
* Added a (NumberContext) enforce method to the FunctionSet class. It returns a UnaryFunction that enforces a NumberContext on the the function's input argument.
* Added andThen(...) and compose(...) methods, where applicable, to all BasicFunction subinterfaces.

## org.ojalgo.matrix

* Both BasicMatrix and MatrixStore now extends the new Access2D.Aggregatable rather than Access1D.Aggregatable.
* Tweaking of several of the matrix decomposition (and task) implementations to improve numerical stability.
* New classes RowsSupplier and ColumnsSupplier that can be instantiated from the PhysicalStore.Factory:s (experimental design)

## org.ojalgo.type

* All previously existing variations of getXXFunction(...) in NumberContext has been deprecated and are replaced by by 1 new variant that takes a FunctionSet as input.
* New class NativeMemory used as single point to allocate, read or write native memory.

#v41.0.0: 2016-11-13

## org.ojalgo.access

* Moved the modifyMatching(...) methods from Mutate1D.Modifiable to a new interface Mutate1D.BiModifiable and only those classes that absolutely need to (to preserve existing functionality) implements that new interface. (Potentially api-breaking, but most likely not.) There are also corresponding interfaces Mutate2D.BiModifiable and MutateAnyD.BiModifiable
* The fillMatching(..) methods in Mutate1D.Fillable are deprecated.
* New (functional) interfaces Callback1D, Callback2D & CallbackAnyD. The Access?D and Mutate?D interfaces have also gotten new default methods named passMathing(...) that makes use of those new interfaces.
* There's a new method elements() in Access1D that returns an Iterable of ElementView1D - it allows to iterate over the instance's element "positions" without actually extracting the elements (unless you explicitly do so). There a corresponding method in Access2D. That interface also has methods rows() and columns() that does similar things but with rows and columns.
* ElementView1D now implements ListIterator rather than Iterator.
* New interface IndexMapper translates back and forth between an arbitrary "key" and a long index. Among other things used to implement the new (time) series classes.

## org.ojalgo.array

* The previously package private class ArrayFactory is now public, and the static factory instances of BigArray, ComplexArray, PrimitiveArray, QuaternionArray and RationalArray are now also public.
* There's been additions to the ArrayFactory regarding how to create sparse or segmented arrays.
* New class NumberList - essentially an "ArrayList" backed by ojAlgo's BasicArray hierarchy of classes.
* New class LongToNumberMap - a long -> Number map - backed by ojAlgo's array classes.
* The previously deprecated methods searchAscending() and searchDescending() are now actually deleted, but the corresponding sortAscending() and sortDescending() got new implementation and had their deprecations removed instead.

## org.ojalgo.finance

* There is now a new class EfficientFrontier to complement MarkowitzModel. If you don't want/need to be able set constraints and/or a target return/variance (like you can with the MarkowitzModel) then this new class is more efficient. Particular in regards to reusing partial results when calculating several points along the efficient frontier.
* The MarkowitzModel class now has a method optimiser() that return an instance of Optimiser that enable turning validation and debugging of the underlying optimization algorithm on/off.
* It is now possible to normalize any FinancePortfolio to the precision and scale (NumberContext) of your choice.
* The optional "cleaning" functionality of FinanceUtils' toCorrelations(...) and toVolatilities(...) methods have been improved.
* The DataSource class now implements the new org.ojalgo.netio.BasicParser interface.

## org.ojalgo.function

* Additions to FunctionSet: atan2, cbrt, ceil, floor & rint.
* Made sure ojAlgo consistently (internally) uses PrimitiveFunction rather than java.lang.Math directly
* Improved the BigDecimal implementations of sqrt, root and the new cbrt functions.

## org.ojalgo.matrix

* The resolve methods in IterativeSolverTask.SparseDelegate and MutableSolver, respectively, now return double rather than void or MatrixStore<Double> - they return the magnitude of the solution error.
* The method factory() in ElementsSupplier is renamed (deprecated) physical(). In MatrixStore you now have methods logical() and physical() returning MatrixStore.LogicalBuilder and PhysicalStore.Factory respectively.
* The nested class org.ojalgo.matrix.decomposition.DecompositionStore.HouseholderReference has been moved to the org.ojalgo.matrix.transformation package. Further it is now an interface rather than a class.
* The method copyToBuilder() in BasicMatrix has been renamed copy()
* It is now possible to extract complex valued eigenvectors (actually having ComplexNumber elements) using the getEigenvetors() and getEigenvetor(int) methods.
* The eigenvalue array returned by getEigenvalues() is no longer required to always be sorted. If it is sorted or not is indicated by the isSorted() method.
* The solve(...) methods in MatrixDecomposition.Solver are renamed getSolution(...)

## org.ojalgo.netio

* The 2 classes BufferedInputStreamReader and BufferedOutputStreamWriter have been removed - they didn't do anything other/more than the usual streams and reader/writer classes.
* The getStreamReader() method of ResourceLocator now simply return a Reader rather than a BufferedReader.

## org.ojalgo.optimisation

* The model parameter rescaling feature of ExpressionsBasedModel has been modified. Previously it didn't work very well with extremely large or small model parameters. Now with very large or small model parameters the rescaling functionality is turned off.
* Improved ExpressionsBasedModel's presolve functionality to identify and handle some cases of unbounded and/or uncorrelated variables.

## org.ojalgo.random

* Added quartiles to SampleSet: getQuartile1(), getQuartile2(), getQuartile3() and getInterquartileRange()

## org.ojalgo.series

* New builder instances in the BasicSeries interface. If you use them they will return implementations, new to v41, backed by array classes from the org.ojalgo.array package. It is now possible to use just about any date/time related class as a time series key.
* The methods getDataSeries() and getPrimitiveValues() are deprecated, both replaced by the new method getPrimitiveSeries(). Further the modifyAll(UnaryFunction) method is deprecated. You should do modifications on the series returned by getPrimitiveSeries().

# v40.0.0: 2016-06-20

## org.ojalgo.access

* The Access1D.Builder, Access2D.Builder and AccessAnyD.Builder interfaces have been removed. The API of the BasicMatrix builder have changed slightly as a consequence of this.
* Many of the nested interfaces within Access1D, Access2D and AccessAnyD have been moved/renamed to be normal top level interfaces (declared in their own files). Typically this just means that import, implements and extends declarations within ojAlgo have changed.
* New nested interface Access1D.Aggregatable defining a new method N aggregateAll(Aggregator)
* New methods in Access1D - dot(Access1D<?>) and daxpy(double,Mutate1D) that bring basic (primitive double) linear algebra functionality to any/all Access1D implementation. Those are very useful operations to "always" have available.

## org.ojalgo.array

* It is now possible to specify the initial capacity (the number of nonzeros) of a SparseArray, and a SparseArray can now be emptied / reset to all zeros.

## org.ojalgo.finance

* Fixed a bug that erroneously set null constraints (unbounded) to zero with the MarkowitzModel and PortfolioMixer classes. This was mostly a problem when defining custom constraints on MarkowitzModel instances with lower limits only (the upper limit was erroneously set to 0.0).
* Fixed a bug in MarkowitzModel: Portfolios with shorting allowed and a target return/variance were not always calculated correctly.

## org.ojalgo.function

* Deprecated org.ojalgo.function.aggregator.AggregationResults as well as the snapshot() method of org.ojalgo.function.aggregator.AggregationFunction.

## org.ojalgo.matrix

* There is a new interface BasicMatrix.Builder that specifies the API of the BasicMatrix builder. Previously this was specified by Access2D.Builder that is now removed. The API changed in that the various builder methods no longer return the builder instance, but void.
* Improved performance with sparse and/or structured matrices - refactored existing multiplication code to actually make use of the firstInRow/Column and limitOfRow/Column methods. (Also fixed a couple of bugs related to implementations of those methods.)
* New package org.ojalgo.matrix.task.iterative containing interative equation system solvers such as JacobiSolver, GaussSeidelSolver and ConjugateGradientSolver.
* Two new methods in MatrixStore.Builder - limits(int,int) and offsets(int,int) - that lets you treat a subregion of a matrix as a (full) matrix.
* Changes to BasicMatrix:
  * The method add(int,int,Number) has been removed. BasicMatrix instances are immutable! Use copyToBuilder() instead.
  * It now extends as much as possible from the org.ojalgo.access and org.ojalgo.algebra packages. Similar methods previously defined in BasicMatrix are now replaced by whatever is in the superinterfaces resulting in some (api-breaking) signature changes.
  * As much as possible has been moved up from BasicMatrix to the various interfaces in org.ojalgo.access
  * Lots of things have been deprecated to enabled changes (possible) changes in the next version.
* New matrix decomposition factory instances. There is now one factory interface for each of the matrix decompositions as well as standard instantiations for "BIG", "COMPLEX" and "PRIMITIVE".
* The method MatrixStore#multiplyLeft(Access1D) has been renamed premultiply(Access1D), and the signature of MatrixStore#multiply(Access1D) has changed to multiply(MatrixStore). That's because it is now declared in org.ojalgo.algebra.Opreation.Multiplication.
* The class MatrixStore.Builder has been renamed MatrixStore.LogicalBuilder and the method in MatrixStore that returned an instance of it has been renamed from MatrixStore.builder() to MatrixStore.logical(). Further the MatrixStore.LogicalBuilder#build() method has been deprecated in favor of get().
* Fixed accuracy problem with the SVD and pseudoinverse for larger matrices, as well as a problem that could cause indefinite iterations with the SVD decomposition.
* The multiply-method where you supply a target (product) matrix has changed signature. It now returns void, and the target is an ElementsConsumer rather than a PhysicalStore.
* SparseStore now implements ElementsConsumer.
* The signature of the MatrixTask factory methods have changed. You now have to specify boolean flags for symmetric/hermitian and positive definite independantly.

## org.ojalgo.optimisation

* Improved ConvexSolver. It now has much better performance with larger models. Current tests indicate a 50x speed improvement on a model of roughly 4k variables. With smaller models, < 100 variables, there's no significant difference between the old and new versions. These are internal changes only, but "significant". All unit test pass, but you should expect some changed behaviour.
* Some internal modifications to LinearSolver.

## org.ojalgo.series

* Fixed bugs in CoordinationSet related to pruning and resampling when the series did not have specified names.

## org.ojalgo.type

* Renamed Colour to ColourData
* Fixed a bug in CalendarDate#toSqlDate(). The Date was 70 years off. (The bug was introduced in v39.)
* CalendarDate now implements Temporal
* CalendarDateUnit now implements TemporalUnit
* CalendarDateDuration now implements TemporalAmount

# v39.0.0: 2015-11-28

>Everything (wasn't much) that made use of code outside the JRE profile "compact1" has been removed from ojAlgo. In terms of library functionality nothing has been removed, but there could be incompatibilities.

## org.ojalgo.access

* Each of Access1D, Access2D and AccessAnyD now has a new nested interface Settable. The "set" methods of the Fillable interfaces are moved to Settable. Fillable and Modifiable now both extend Settable. The Settable interface declares "add" methods to complement "set". The Fillable interface now declares a set of "fillMatching" methods (moved up from some lower level implementations).
* The structure() method of AccessAnyD is deprecated and replaced with shape() that does exactly the same thing.
* The previously package private interfaces Structure1D, Structure2D and StructureAnyD are now public.
* New interfaces Access1D.Sliceable, Access2D.Sliceable and AccessAnyD.Sliceable.

## org.ojalgo.algebra

* New package containing abstract algebra interfaces. This doesn't add any new features to ojAlgo. It just formalises and unifies some of the definitions. There are interfaces for Group, Ring, Field, VectorSpace...

## org.ojalgo.matrix

* BasicMatrix now extends NormedVectorSpace from the new algebra package.
* MatrixStore now extends NormedVectorSpace from the new algebra package.
  * The method scale(Number) is deprecated and replaced by multiply(Number).
  * Refactoring of the MatrixStore hierarchy (their methods) due to api changes caused by the new algebra package. There are some new implementations and methods have been moved up and down the hierarchy.
* The methods isLowerLeftShaded() and isUpperRightShaded() of MatrixStore are deprecated and replaced by firstInRow(int), firstInColumn(int), limitOfRow(int) and limitOfColumn(int).
* The roles of the ElementsConsumer and ElementsSupplier interfaces have been greatly expanded. ElementsSupplier is now a superinterface to MatrixStore and it gained additional features. The ElementsConsumer largely defines the extensions to MatrixStore that make out the PhysicalStore interface.
* Refactoring of the MatrixDecompostion hierarchy (the org.ojalgo.matrix.decomposition package):
  * The capabilities of the various decompositions have been factored out to new/separate interfaces.
  * Integrated/merged the decomposition implementations from JAMA. (They've always been part of ojAlgo, but they were now moved, renamed and refactored.)
  * Performance tuning.
  * Matrix decompositions can now accept ElementsSupplier:s as input.

>API-breaking!

* All MatrixStore implementations (except the PhysicalStore implementations) are now package private. All constructors, factory methods or instances are now either removed och made package private.
* There is a new MatrixStore.Factory interface (as well as implementations for BIG, COMPLEX and PRIMITIVE). Through this new factory, and the previously existing, MatrixStore.Builder, you can access all features available with/by the various MatrixStore implementations.
* The MatrixStore.Builder has been cleaned of any methods that would require calculations on the matrix elements.
* The method multiplyLeft now returns an ElementsSupplier rather than a MatrixStore (a MatrixStore is an ElementsSupplier and you get a MatrixStore from any ElementsSupplier by calling "get")
* Some methods defined in the MatrixDecomposition interface now take an ElementsSupplier as input rather than an Access2D or a MatrixStore.
* MatrixStore now extends Access2D.Sliceable.

>API-breaking!

* There is a new SparseStore class (a MatrixStore implementation)
* Additions to MatrixUtils that get/copy the real, imaginary, modulus and argument properties of ComplexNumber matrices into primitive double valued matrices.

## org.ojalgo.netio

* Refactoring related to BasicLogger and CharacterRing. In particular it is now possible (easier) to use a CharacterRing as a buffering BasicLogger.Printer.

## org.ojalgo.optimisation

* Fixed a problem where you could get a NullPointerException with debug logging in the ConvexSolver.
* Changed the behaviour of the ConvexSolver (ActiveSetSolver) initialisation so that it now initiates to the optimal solution of the linear part of the model rather than any other feasible solution.
* Improved the presolve functionality of ExpressionsBasedModel to identify and eliminate some degenerate constraints.
* Modified how the initial solution extracted from the ExpressionsBasedModel is composed. Variable constraints are now considered to ensure feasibility. This primarily effects how the ConvexSolver is initialised.
* It is now possible to register solver integrations with the ExpressionsBasedModel. In other words; it is now possible to use third party solvers with ojAlgo's modelling tools. We've already built a basic CPLEX integration. The plan is to build a couple more and to release them all as Open Source here at GitHub.
* Optimisation.Options.slack changed from 14,8 to 10,8 and the logic for how the ExpressionsBasedModel validates a solution changed slightly.
* The ConvexSolver is now deterministic! For many years the ConvexSolver (previously QuadraticSolver) incorporated an element of randomness to break out of possible indefinite cycles. With numerically difficult problems this "feature" could result in varying solutions between subsequent solves - confusing. This strategy has now been replaced by a deterministic one that seems to work equally well, and being deterministic it is obviously much better.
* Slightly modified how the model parameters are scaled before being sent to a solver.
* ExpressionsBasedModel now accepts presolver plugins. The existing presolve functionality has been refactored to plugin implementations that can be individually turned on/off. It is possible for anyone to write an additional plugin.
* Refactoring and deprecations in ExpressionsBasedModel. Among other things all the get/set-linear/quadratic-factor methods are deprecated. There simply called get/set now.
* All select-methods are deprecated and (will be) replaced by the new methods variables(), constraints() and bounds().

>API-breaking!

* The entire package org.ojalgo.optimisation.system has been deleted. Its functionality is now provided by the various solvers directly.

>API-breaking!

## org.ojalgo.random

* SampleSet now has a method getStandardScore(index) that returns the normalized standard score (z-score) of that particular sample.
* It is now possible to swap/change the underlying data of a SampleSet using the swap(Access1D<?>) method.

## org.ojalgo.scalar
* Scalar now extends the interfaces from the new algebra package
* Improved numerical accuracy of complex number division

>API-breaking!

* All public constructors are removed in favour of factory methods.

>API-breaking!

# v38.0.0

The first version to require Java 8!

# v37.0.0 / v37.1.0

The last version to not require Java 8! (Targets Java 7) No real new features compared to v36.

v37.1 contains a backport of the optimisation packages from the upcoming v38 (as it was 2015-01-31). It has a number of important improvements. Apart from that it is identical to v37, and still targets Java 7.<|MERGE_RESOLUTION|>--- conflicted
+++ resolved
@@ -47,11 +47,8 @@
 
 * Minor rounding/precision related change to how ExpressionsBasedModel receives the solution from the solver and then returns it. The `options.solution` property is now enforced.
 * Internal refactoring of ConvexSolver and its subclasses. This includes changes in behaviour (handling of not-so-convex or otherwise difficult problems).
-<<<<<<< HEAD
 * The IntegerSolver now uses its own ForkJoinPool instance rather than the default `commonPool()`. The parallelism is derived from `OjAlgoUtils.ENVIRONMENT`.
-=======
-* Internalnrefactoring related to the LinearSolver.Builder as well as the ConvexSolver.Builder.
->>>>>>> e7a973d9
+* Internal refactoring related to the LinearSolver.Builder as well as the ConvexSolver.Builder.
 
 ## org.ojalgo.random
 
