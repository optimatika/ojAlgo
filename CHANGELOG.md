> Removal of code that has been deprecated past 1 major release is typically not mentioned

# [Not yet released]

> Corresponds to changes in the `develop` branch since the last release

## org.ojalgo.algebra

* Added a power(int) method to the Operation.Multiplication interface.

## org.ojalgo.data

* Added a variant of the covariances method in DataProcessors that take `double[]...` as input.

## org.ojalgo.matrix

* Various deprecations in MatrixStore.LogicalBuilder and the corresponding LogicalBuilder:s of PrimitiveMatrix, ComplexMatrix & RationalMatrix. Everything in the LogicalBuilder:s are now either defined in org.ojalgo.structure.Structure2D.Logical or deprecated.
* Tweaked the isSolvable() method implementations of the Cholesky decompositions to return `true` slightly less often.
* The debug logging of the iterative solvers now output the relative error at each iteration.
* Implemented the power(int) method defined in Operation.Multiplication.
* New method getCovariance in the SingularValue interface
* Q1 and Q2 in the SingularValue decomposition have been renamed U and V to match denominations commonly used elsewhere. In Bidiagonal Q1 and Q2 have been renamed LQ and RQ.
* New MatrixStore implementation DiagonalStore to be used for diagonal, bidiagonal and tridiagonal matrices. Replaces two different previous (package private) implementations.
* MatrixStore.Factory has a new method makeDiagonal(...)
* MatrixStore.LogicalBuilder has new implementations for the diagonal(), bidiagonal(boolean) and tridiagonal() methods.
<<<<<<< HEAD
* Some improvements to TransposedStore – more efficient use of the underlying store. Particular in the case when it is a RawStore.
=======
* Some general cleanup/refactoring among the Eigenvalue related code.
* Added support for generalised eigenvalue problems.
* Fixed in a bug in RawStore - visitRow/Column were interchanged
>>>>>>> 68693738

## org.ojalgo.optimisation

* Minor rounding/precision related change to how ExpressionsBasedModel receives the solution from the solver and then returns it. The `options.solution` property is now enforced.
* Internal refactoring of ConvexSolver and its subclasses. This includes changes in behaviour (handling of not-so-convex or otherwise difficult problems).

## org.ojalgo.random

* SampleSet can now swap in a `double[]`

## org.ojalgo.scalar

* Implemented the power(int) method defined in Operation.Multiplication.

## org.ojalgo.structure

* Additions to Structure2D.Logical (Moved definitions from MatrixStore.LogicalBuilder to here).
* Refactoring to Factory1D, Factory2D and FactoryAnyD – makeZero(...) is renamed make(...) and everything is moved to a nestyed subinterface Dense.

# v47.2.0: 2019-05-03

## org.ojalgo.data

* Renamed DataPreprocessors to DataProcessors, and added methods to create a covariance matrix from an SVD.

## org.ojalgo.function

* Added a couple more utilities to MissingMath

## org.ojalgo.matrix

* New LU decomposition implementation that is faster for small matrices.
* Fixed a bug related to solving equation systems and inverting matrices using SingularValue at certain matrix sizes.
* Renamed checkAndCompute to checkAndDecompose in the MatrixDecomposition.Hermitian interface
* Extended the MatrixStore.LogicalBuilder rows() and columns() methods to allow for negative indexes that refer to all zero rows/columns.
* New more efficient implementation of MatrixStore.LogicalBuilder.diagonal() data structure.
* The MatrixDecomposition interface now extends Structure2D so that you can get the size/shape of the original matrix.
* Additions to the MatrixDecomposition.RankRevealing interface. It is now possible to estimate the rank using a custom threshold. Also reworked all code related to estimating rank (in all implementations of that interface).

## org.ojalgo.netio

* New funcion to generate random strings of ASCII characters, of specified length.

## org.ojalgo.optimisation

* The optimisation model parameter scaling functionality has been tweaked to be more in line with the improved "rank revealing" of matrices.
* Minor improvements to ConvexSolver

## org.ojalgo.structure

* The Stream2D interface now has methods operateOnColumns(...) and operateOnRows(...)

# v47.1.2: 2019-04-23

## org.ojalgo.matrix

* Fixed bug related to LDL – stackoverflow if you called isSolvable() on some LDL instances.
* Various tweaks and cleanup with MatrixDecompostion:s

# v47.1.1: 2019-04-12

## org.ojalgo.constant

* The stuff that was deprecated with v47.1.0 are now removed. (Keeping it around may cause problems with some IDE:s) Just update your import statements to org.ojalgo.function.constant rather than org.ojalgo.constant.

## org.ojalgo.data

* Additions and improvements to DataPreprocessors, but they're now column oriented only.

## org.ojalgo.matrix

* The ElementsConsumer interface has been renamed TransformableRegion. This is an intermediate definitions interface - subinterfaces and concrete implementations are not affected other than with their implements and extends declarations.

## org.ojalgo.structure

* The interfaces Mutate1D.Transformable, Mutate2D.Transformable and MutateAnyD.Transformable introduced with v47.1.0 are removed again – bad idea.
* The Stream1D, Stream2D and StreamAnyD each got a new method named operateOnAny that takes a Transformation?D as input.
* The Mutate1D.ModifiableReceiver, Mutate2D.ModifiableReceiver and MutateAnyD.ModifiableReceiver each got a new method named modifyAny that takes a Transformation?D as input.

# v47.1.0: 2019-04-09

## org.ojalgo.constant

* Everything in this package has been moved to org.ojalgo.function.constant

## org.ojalgo.data

* New package that currently only contains an (also new) class DataPreprocessors. The intention is that this is where various data preprocessors utilities will go.

## org.ojalgo.function

* New package org.ojalgo.function.special with currently 4 new classes: CombinatorialFunctions, ErrorFunction, GammaFunction and MissingMath.
* New package org.ojalgo.function.constant with constants related to doing basic maths on different types.
* Moved constants defined in various classes to the new org.ojalgo.function.constant package, and deprecated a ffew others that will be made private.

## org.ojalgo.matrix

* Fixed a problem with one of the Eigenvalue implementations - it would check for symmetric/hermitian but then failed to make use of the results.
* Fixed a problem with some of the Eigenvalue implementations regarding ordering of the eigenvales/eigenvectors – they were not always ordered in descending absolut order (used to consider the sign).
* The interface TransformationMatrix has been removed. Partly this functionality has been revoked, and partially replaced by the new Transformation2D interface.

## org.ojalgo.optimisation

* Refactoring of the presolvers. Among other things there are now presolvers that perform integer rounding. Previously existing presolvers have also been improved. There is also a new presolver that removes (obviously) redundant constraints.
* Modified what happends when you relax an integer model. Now the variables are kept as integer variables, but the model set a flag that it is relaxed. This means the presolvers can now make use of the integer property and thus perform better.
* The MPS file parser, MathProgSysModel, has been modified to not strictly use field index ranges, but instead more freely interpret whitespace as a delimiter. This is in line with commonly used MPS format extensions and allows ojAlgo to correctly parse/use a larger set of models. Further MathProgSysModel is no longer a model – it no longer implements Optimisation.Model. This should/will be a model file parser, and nothinng else.
* Major extension and refactoring of optimisation test cases. In particular the test cases in ojAlgo are now available to the various solver integration modules in ojAlgo-extensions.
* When adding a solver integration to ExpressionsBasedModel it is now possible to differentiate between preferred and fallback solvers - addIntegration() has been replaced with addPreferredSolver() and addFallbackSolver().
* Fixed a concurrency related problem with the sparse simplex solver.
* There is now an options 'options.sparse' that control if sparse/iterative solvers should be favoured over dense/direct solvers, or not.
* Tweaking of ConvexSolver internals – several small changes that in combination makes a big difference on some numerically challenging problems.
* Fixed a bug in ConvexSolver (ActiveSetSolver) that caused the `suffice` stopping conditions to not be considered since the state was set to APPROXIMATE raher than FEASIBLE.

## org.ojalgo.random

* New Cauchy distribution RandomNumber.
* Partial implementation of Student's TDistribution
* Deprecated the RandomUtils class and moved its various methods to classes in the new org.ojalgo.function.special package.
* For continuous distributions the getProbability methods has been renamed getDensity.
* Minor performance improvement to SampleSet when calling getStandardDeviation() repeatedly.

## org.ojalgo.structure

* New interfaces Transformation1D, Transformation2D and TransformationAnyD as well as Mutate1D.Transformable, Mutate2D.Transformable and MutateAnyD.Transformable. The Transformation?D interfaces are functional. With them you can write custom "mutators" that can be used on everything that implements the Transformable interfaces.
* The interfaces Access1D.Elements, Access1D.IndexOf, Access2D.Elements, Access2D.IndexOf, AccessAnyD.Elements and AccessAnyD.IndexOf have been deprecated.


## org.ojalgo.type

* Additions to Stopwatch that make it easier to compare with time limits in various forms.

# v47.0.0: 2018-12-16

## org.ojalgo.array

* SparseArray: It is now possible to visit the nonzero elements in an index range with a functional callback interface - you can have a lambda called by each nonzero element in a range.

## org.ojalgo.matrix

* The BasicMatrix interface has been removed. More precisely it has been merged with the abstract package private class AbstractMatrix (and that class was then renamed BasicMatrix). Further all supporting (nested) classes and interfaces as well as the MatrixFactory class has been refactored in a similar way. The various matrix implementations (PrimitiveMatrix, ComplexMatrix, RationalMatrix and QuaternionMatrix) are now entirely self-contained - not generic in any way.
* The MatrixUtils class has been deprecated. Everything in it has been moved to other (different) places. No features or functionality are removed.
* Reshuffled the declarations in Mutate1D, Mutate2D and MutateAnyD. Nothing is removed. This only affects those doing low-level ojAlgo programming.
* Internal refactoring and performance improvements in SparseStore.

## org.ojalgo.netio

* Complete rewrite of ResourceLocator. It can still be used the same was as before (roughly the same API for that) but it now also support more advanced usage. ResourceLocator has taken steps towards becoming an "http client" with support for cookies, sessions, requests and responses.
* New interface BasicLogger.Printable to be used by classes that need detailed debug logging.

## org.ojalgo.optimisation

* Iterations and time limits are now enforced for the LP solver. (Only worked for the QP and MIP solver before.)
* Changed how the initial solution, extracted from the model and supplied to the solvers, is derived. This primarily affects the ConvexSolver.
* Changed how the ConvexSolver utilises the supplied initial solution to derive a better set of initially active inequalities.
* Modified the ConvexSolver/ActiveSetSolver behaviour regarding failed subproblems and iteration limits. Re-solving a failed subproblem now counts as a separate iteration, and iteration and time limits are enforced when determining if a failed subproblem should be re-solved or not.
* ConvexSolver validation is now slightly less strict. (Tiny negative eigenvalues are now allowed.)

## org.ojalgo.series

* The ´resample´ methods have been removed from the NaturallySequenced interface. Resampling is now only possible with the CalendarDateSeries implementation.

## org.ojalgo.type

* Refactoring to CalendarDate, CalendarDateUnit and CalendarDateDuration; simplified implementations that are better aligned with the java.time classes.


# v46.3.0: 2018-10-12

* Now builds a separate test-jar artefact. It contains a test utilities class that can be used by libraries that extend ojAlgo to help test some ojAlgo specific types.
* Added a main method in org.ojalgo.OjAlgoUtils that output info about the environment.

## org.ojalgo.matrix

* The BasicMatrix interface has been deprecated!!! The various implementations will remain - all of them - but you should use those implementations directly/explicitly rather than the interface.

# v46.2.0: 2018-10-04

Nothing in ojAlgo implements Serializable - a few odd classes used to declare that they did, but serialization has never been supported.

## org.ojalgo.matrix

* Fixed a bug related to transposing ElementConsumer/Supplier
* Performance improvements on some SparseStore operations

## org.ojalgo.netio

* Refactored the various IDX.print(...) methods

## org.ojalgo.structure

* Access1D no longer extends Iterable. To iterate over the elements use `elements()`.

# v46.1.0: 2018-09-17

## org.ojalgo.ann

* Refactoring, tuning and improvements.

## org.ojalgo.array

* The Array1D, Array2D and ArrayAnyD factories now have specific makeSparse(...) methods. Previously the makeZero(...) methods would automatically switch to creating sparse internals when it was large enough. Users were not aware of this (didn't want/need sparse) and performance was very poor.

## org.ojalgo.netio

* New class IDX with utilities to read, parse and print contents of IDX-files. (To access the MNIST database of handwritten digits: http://yann.lecun.com/exdb/mnist/)

## org.ojalgo.scalar

* A new abstract class, ExactDecimal, to help implement exact decimal numbers (fixed scale) as well as an example implementation Money.

## org.ojalgo.structure (previously org.ojalgo.access)

* Added default methods to get all primitive number types from Access1D, Access2D and AccessAnyD and to somewhat modified the ones in AccessScalar: `byteValue(), shortValue(), intValue(), longValue(), floatValue(), doubleValue()`.
* AccessAnyD now has a method `matrices()` that return a `Iterable<MatrixView<N>>`. On a multi-dimensional data structure you can iterate over its 2D (sub)matrices. Useful when you have a 3-dimensional (or more) data structure that is actually a collection of 2D matrices.

# v46.0.0: 2018-08-19

## org.ojalgo.access

* package renamed org.ojalgo.structure

## org.ojalgo.ann

* Rudimentary support for ArtificialNeuralNetwork. You can build, train and use feedforward neural networks.

## org.ojalgo.array

* The BasicArray.factory(?) method has been removed. It should never have been public
* New indexOf(array, value) utility methods in Raw1D

## org.ojalgo.constant

* New constants in BigMath and PrimitiveMath: TWO_THIRDS and THREE_QUARTERS

## org.ojalgo.function

* New PredicateFunction interface.
* New PlainUnary interface.

## org.ojalgo.matrix

* BigMatrix, BigDenseStore and ComplexDenseStore are removed. They were deprecated before - now they're actually gone!
* Fixed bug: The getEigenpair(int) method of the Eigenvalue interface threw an ArrayIndexOutOfBoundsException
* Fixed a couple of issues related to calculating the nullspace (using QR or SVD decompositions).
* Revised the BasicMatrix interface - cleaned up some old deprecated stuff.
* BasicMatrix.Builder interface has been renamed BasicMatrix.PhysicalBuilder and its feature set extended. In addition there is now a BasicMatrix.LogicalBuilder. Stuff that should be done via those builders are now deprecated in the main, BasicMatrix, interface.
* The various BasicMatrix implementations now implement Access2D.Collectable which allows them to be more efficiently used with MatrixDecomposition:s.

## org.ojalgo.netio

* Improvements/extensions to the BasicParser interface - it is now possible to skip a header line.

## org.ojalgo.optimisation

* New interface UpdatableSolver that will contain a selection of optional methods to do in-place updates of solvers. Currently there is only one such method - fixVariable(?).
* New class ExpressionsBasedModel.Intermediate used by the IntegerSolver to exploit the capabilities exposed by UpdatableSolver.
* Many thing internal to the IntegerSolver (MIP solver) have changed. In general things are cached, re-used and updated in-place more than before.
* New option 'mip_defer' that control an aspect of the branch-and-bound algorithm in IntegerSolver. (Read its javadoc.)

## org.ojalgo.scalar

* There is now a ComplexNumber.NaN constant.

## org.ojalgo.structure (previously org.ojalgo.access)

* New default methods aggregateDiagonal(..), sliceDiagonal(...), visitDiagonal(...), fillDiagonal(...) and modifyDiagonal(..) targeting the main diagonal.
* New default methods in Factory2D to make it easier to create 2D-structures of single rows or columns.
* Mutate2D.BiModifiable now (again) extends Mutate2D.Modifiable and defines additional methods modifyMatchingInRows(...) and modifyMatchingInColumns(...)

## org.ojalgo.type

* New class ObjectPool
* The generics type parameter of NumberContext.Enforceable changed from `<N extends Number>` to `<T>`.

# v45.1.0: 2018-04-13

## org.ojalgo.access

* 3 new interfaces Structure2D.ReducibleTo1D, StructureAnyD.ReducibleTo1D and StructureAnyD.ReducibleTo2D
* Most (all) of the *AnyD interfaces got new or updated methods "set" methods: aggregateSet(...), visitSet(...), fillSet(..), modifySet(...), sliceSet(...)
* New functional interface Structure1D.LoopCallback to be used when iterating through a set of subloops.

## org.ojalgo.array

* Array1D now implements Access1D.Aggregatable
* Array2D now implements Access2D.Aggregatable as well as Structure2D.ReducibleTo1D
* ArrayAnyD now implements AccessAnyD.Aggregatable as well as StructureAnyD.ReducibleTo1D and StructureAnyD.ReducibleTo2D
* Additions or cleanup of the various methods relating subsets of elements: aggregateSet(...), visitSet(...), fillSet(..), modifySet(...), sliceSet(...)
* Fixed a bug regarding fillAll(...) on a SparseArray - it didn't fill all, just the currently set (already existing) elements. (Performing fillAll on a SparseArray is stupid.)

## org.ojalgo.function

* New aggregator function AVERAGE. (The Aggregator enum has a new member, and the AggregatorSet class has new method.)

## org.ojalgo.matrix

* BasicMatrix now implements Structure2D.ReducibleTo1D
* Improved firstInRow/Column and limitOfRow/Column logic of AboveBelowStore and LeftRightStore.
* MatrixStore now implements Structure2D.ReducibleTo1D. The rows/columns are reduced to ElementSupplier:s so you can continue working with the numbers before supplying the elements to some ElementsConsumer.

## org.ojalgo.netio

* New class LineSplittingParser - a very simple csv parser
* New class TableData - used to create a "table" of values that can then be exported to a csv file.

# v45.0.0: 2018-03-30

>Switced to using JUnit 5!

## org.ojalgo.access

* Methods Access1D.wrapAccess1D(...) has been renamed simply Access1D.wrap(...), and similarly Access2D.wrap(...)
* Add/restore fillMatching(...) methods to the Mutate1D.Fillable interface.

## org.ojalgo.function

* New method getLinearFactors() in MultiaryFunction.TwiceDifferentiable that returns the gradient at 0.

## org.ojalgo.matrix

>> ### **Major Changes!!**

* Changed matrix multiplication code to be better on modern hardware & JVM:s (not fully verified to be better).
* Everything "Big" has been deprecated: BigMatrix, BigDenseStore and everything else using BigDecimal elements. This is intended to be replaced by the new RationalNumber based implementations. 
* The ComplexNumber related code (all of it) has been refactored/generalised to handle any Scalar implementation (ComplexNumber, RationalNumber, Quaternion and any other future implementations). ComplexDenseStore has been deprecated and replaced by GenericDenseStore<ComplexNumber>.
* New interfaces MatrixTransformation and MatrixTransformation.Transformable - an attempt to unify matrix transformation implementations.
* New package org.ojalgo.matrix.geometry containing mutable 3D vector math classes.
* Fixed a bug with sparse matrix multiplication – in some cases the result was wrong (depending on the internal structure of the nonzero elements). The bug was actually in the SparseArray class.
* Fixed a bug with incorrect pseudoinverse in RawSingularValue.
* Fixed correct sign on determinant in QR decompositions

## org.ojalgo.netio

* Added default methods to BasicLogger.Printer to simplify creating custom implementations.

## org.ojalgo.optimisation

* Added new methods getUnadjustedLowerLimit() and getUnadjustedUpperLimit() to the Variable and Expression classes.
* Optimisation.Options now allow to specify a solver specific configurator method. This is useful when creating 3:d party solvers.
* Experimental support for Special Ordered Sets (SOS) in ExpressionsBasedModel.
* Variable:s are now ordered (compared using) their indices rather than their names.
* New variants of addVariable() and addExpression() methods that don't require you to supply an entity name. (A name is generated for you.)
* Changes to presolver and validation code. Fixed a whole bunch of problems, mainly related to rounding errors.
* Refactoring in the IntegerSolver. It should now be more memory efficient. Also, somewhat, modified the branching strategy.
* Added the possibility to get progress logging from the solvers (Currently only implemented in IntegerSolver). `model.options.progress(IntegerSolver.class);`

>> **API breaking!**

* The 'slack', 'problem', 'objective' and 'integer' properties of Optimisation.Options have been unified and replaced by a new property 'feasibility'.

## org.ojalgo.random

* It is now possible to setSeed(long) on any RandomNumber and Random1D instance.

## org.ojalgo.scalar

* RationalNumber has been re-implemented using primitive long and numerator and denominator (they used to be BigInteger).
* RationalNumber can now be instatiated from a double without creating any objevts other than the resulting RationalNumber instance. There is also an alternative implementation using rational approximation.

## org.ojalgo.type

* New TypeContext implementation, named TemporalContext, to handle the classes from Java's new date time API. The older DateContext is still available.
* Bug fixed in a NumberContext factory method - getPercent(int,Locale)

# v44.0.0: 2017-09-27

## org.ojalgo.access

* Deprecated AccessUtils. All the various utility methods have been moved to other places - primarily to the Acess1D, Access2D or AccessAnyD interfaces.
* The generic declaration of the IndexMapper interface has been changed from <T extends Comparable<? super T>> to simply <T>, and it is now a nested interface of Structure1D. Similarly there are now nested interfaces RowColumnMapper and ReferenceMapper in Structure2D and StructureAnyD respectively.
* The ElementView1D interface no longer extends ListIterator, but only Iterator. Instead it now extends Spliterator, and there is now a metod stream(boolean).
* The Mutate1D interface now declares a method reset() that should reset the mutable structure to an (all zeros) initial state.
* The Factory_D interfaces now has new variants of the makeZero(...) and makeFilled(...) methods that take Structure_D instances as input.

## org.ojalgo.array

* Deprecated ArrayUtils. All the various utility methods have been moved to other places - primarily to the new Raw1D, Raw2D or RawAnyD classes. (ArrayUtils was split into Raw1D, Raw2D and RawAnyD.)

## org.ojalgo.concurency

* The DivideAndConquer class now has a limit on the total number of threads it will create. (If a program had multiple threads that each invoked some multithreaded part of ojAlgo, the total number of threads would multiply and grow out of control.)

## org.ojalgo.constant

* New constant GOLDEN_RATIO

## org.ojalgo.finance

* This entire package has been moved to the ojAlgo-finance repository/project/artefact !!!
* Fixed a bug related to downloading historical data from Google and/or Yahoo Finance. When parsing the initial header line failed it was still translated to an actual data item with all zero values at a default/dummy date.
* New version of YahooSymbol that works with Yahoo Finance's changes. (They deliberately changed/broke the previously existing method of downloading.)

## org.ojalgo.matrix

* org.ojalgo.matrix.task.TaskException has been removed and replaced with org.ojalgo.RecoverableCondition.
* org.ojalgo.matrix.MatrixError has been removed and replaced with various standard java.lang.RuntimeException subclasses instantiated via factory methods in org.ojalgo.ProgrammingError.
* New interface MatrixDecomposition.RankRevealing that define two methods: getRank() and isFullRank(). Several of the existing decompositions now implement this interface. This also caused a review of the implementations of the isSolvable() method of the MatrixDecomposition.Solver interface.
* Deprecated isSquareAndNotSingular() of the LU interface.
* Improved the multiplication code of SparseStore, ZeroStore and IdentityStore. In particular sparse matrix multiplication is now parallelised.
* Moved (deprecated) the matrix size thresholds methods from org.ojalgo.matrix.MatrixUtils to org.ojalgo.matrix.store.operation.MatrixOperation.
* Altered the RowsSupplier and ColumnsSupplier classes to (always) use sparse rows/columns.

## org.ojalgo.netio

* The parse(String) method of BasicParser now declares to throw a RecoverableCondition. Failure to parse an individual line now just results in that line being skipped, and the process moves on to the next line.
* The ResourceLocator class has been refactored. Essentially it's a URI/URL builder and it is now implemented using the builder pattern. The changes are API breaking this class is rarely used directly. It is mostly used indirectly via GoogleSymbol and YahooSymbol, and those classes' public API:s are intact.

## org.ojalgo.optimisation

* Improved the ConvexSolver to better handle cases with not positive definite and/or rank deficient covariance matrices (the quadratic term).
* Improved the IntegerSolver to better handle cases with problem parameters with significant magnitude differences (it affected the branching strategy unfavourably).
* Fixed a problem with debug printing in the IntegerSolver.
* Refactored major parts of the LinearSolver. Among other things the internal data structures are now sometimes sparse depending on the problem size (and sparsity).
* Refactored parts of the ConvexSolver to make better use of sparsity (and other things).

## org.ojalgo.series

* The declaration of the resample(...) methods of CalendarDateSeries have been moved to the BasicSeries.NaturallySequenced interface with generalised signatures.
* The TimeSeriesBuilder can now be configured using CalendarDate.Resolution rather than only CalendarDateDuration.

## org.ojalgo.type

* New Stopwatch class
* The CalendarDate constructor with a String argument/parameter now declares to throw a RecoverableCondition.
* NumberContext now has specific format(double) and format(long) methods, and now formats decimals with a variable number of fraction digits.
* NumberContext now has new compare(double,double) and compare(float,float) that are alternatives to the compare(...) methods in Double and Float - the only difference is that these return 0 when the two input args are ==.

# v43.0.0: 2017-04-22

* It is now possible to turn off warnings related to missing hardware profiles. Set a system property 'shut.up.ojAlgo' to anything, not null, and you won't see those warnings. (It would be must better if you contributed your hardware profile to ojAlgo.)

## org.ojalgo.access

* Added new interfaces Access_D.Collectable to be used as super interfaces to the Stream_D interfaces, and used as input parameter type for matrix tasks and decompositions. The new interfaces interacts with the Mutate_D.Receiver interfaces and to some extent replaces the Supplier_D interfaces removed with v42.
* There's a new package private interface FactorySupplement used as a common superinterface to the Facory_D interfaces. It declares methods that give access to FunctionSet, AggregatorSet and Scalar.Factory instances - all 1D, 2D and AnyD factories now have this.
* The Stream_D interfaces got some new utility variants of operateOnAll-methods.
* New interfaces Mutate_D.Mixable that allow aggregating individual elements using the supplied binary "mixer" function.
* New interface Mutate1D.Sortable

## org.ojalgo.array

* Addedd a Collector (Java 8 streams) that creates NumberList instances.
* Deprecated all previously existing factory methods in NumberList, LongToNumberMap and SparseArray. They are replaced with new alternatives (1 each). The new factories are configurable using builder pattern.
* SegmentedArray now package private. If you had explicit references to this class you have a compilation error. Switch to using some of the BasicArray pr DenseArray factories. If necessary things will be segmented for you.
* BufferArray is now abstract and has two package private subclasses DoubleBufferArray and FloatBufferArray. You instantiate them via factories in BufferArray.

## org.ojalgo.finance

* Yahoo now requires to use https rather http when downloading historical financial data. Both YahooSymbol and GoogleSymbol now use https.

## org.ojalgo.function

* Two new additions to FunctionSet - "logistic" and "logit".

## org.ojalgo.matrix

* Replaced all usage of ElementsSupplier as input parameter type with Access2D.Collectable.
* Removed all public/external usage of DecompositionStore and replaced it with PhysicalStore.
* Moved (deprecated) the various equals(...) and reconstruct(...) methods from MatrixUtils to the respective matrix decomposition interfaces.
* Deprecated Eigenvalue.getEigenvector(int) and replaced it with Eigenvalue.getEigenpair(int)
* Various internal improvements to the Eigenvalue and Singular Value implementations.
* Deprecated the Schur decomposition. Eigenvalue decompositions are of course still supported. It's just Schur "on its own" that is deprecated.

## org.ojalgo.netio

* The default scheme of ResourceLocator is changed from http to https.  

## org.ojalgo.optimisation

* Extremely large (absolute value) lower/upper limits on variables or expressions are now treated as "no limit" (null).
* Extremely small (absolute value) lower/upper limits on variables or expressions are now treated as exactly 0.0.

## org.ojalgo.random

* Fixed a minor bug in SampleSet - calculations would fail when repeatedly using SampleSet with empty sample sets 

## org.ojalgo.series

* Various refactoring to the BasicSeries implementations. There is also a new nested interface BasicSeries.NaturallySequenced and some declarations have been moved there.
* Added the concept of an accumulator that may be used to accumulate the values of multiple put operations on the same key.
* New class CoordinatedSet - a set of coordinated (same start, end & resolution) series.

## org.ojalgo.tensor

* New package!
* New interface Tensor with an implementation and a factory method. Not much you can do with this yet - functionality will be expanded slowly.

## org.ojalgo.type

* Refactoring and additions to CalendarDate, CalendarDateUnit and CalendarDateDuration. Among other things there is a now an interface CalendarDate.Resolution that both CalendarDateUnit and CalendarDateDuration implement.

# v42.0.0: 2017-02-03

## org.ojalgo.access

* Added a method aggregateRange(...) to Access1D.Aggregatable and created new Access2D.Aggregatable and AccessAnyD.Aggregatable interfaces. Their set of methods now match what's available in the Visitable interfaces.
* The interfaces Consumer1D, Consumer2D, ConsumerAnyD, Supplier1D, Supplier2D and SupplierAnyD have been removed - they didn't add anything.
* New interfaces Stream1D, Stream2D and StreamAnyD. They're not real streams, they don't (yet) extend BaseStream, but are intended to be stream-like.
* New interfaces Mutate1D.Receiver, Mutate2D.Receiver and MutateAnyD.Receiver. They extend Mutate_D and all their nested interfaces respectively and extends Consumer. In part these are replacements for the removed Consumer_D interfaces.
* The Callback_D interfaces as well as the passMatching(...) methods in the Access_D and Mutate_D interfaces are deprecated. They're replaced by a collection of messages named loop_(...) in the Structure_D interfaces.
* The method indexOfLargestInDiagonal(long,long) in Access2D.IndexOf is deprecated and replaced by indexOfLargestOnDiagonal(long). The new alternative is restricted to work on the main diagonal only, but the returned index is easier to understand and use.

## org.ojalgo.array

* PrimitveArray is now abstract but has 2 instantiable subclasses Primitive32Array and Primitive64Array.
* New factory methods in Array1D, Array2D and ArrayAnyD that can delegate to any BasicMatrix factory that you supply.
* NumberList now implements Access1D.Visitable.
* New package org.ojalgo.array.blas: The aim is to refactor the code base so that methods matching BLAS functionality should be moved to this new package.
* The Unsafe/off-heap array implementations have been moved to the new ojAlgo-unsafe project (part of ojAlgo-extensions).

## org.ojalgo.constant

* The POWERS_OF_2 in PrimitiveMath were incorrectly calculated - it's fixed now. At the same time the type was changed from int[] to long[] and the number of entries extended.

## org.ojalgo.finance

* New constructor in SimplePortfolio taking an array of double as input (representing individual asset weights).

## org.ojalgo.function

* The AggregatorSet class has a new nethod get(...) that will return the correct AggregatorFunction for a specified Aggregator instance.
* BigAggregator, ComplexAggregator, PrimitiveAggregator, QuaternionAggregator and RationalAggregator all now extend AggregatorSet.
* All previously existing variations of getXXFunction(...) in Aggregator has been deprecated and are replaced by by 1 new variant.
* Added a (NumberContext) enforce method to the FunctionSet class. It returns a UnaryFunction that enforces a NumberContext on the the function's input argument.
* Added andThen(...) and compose(...) methods, where applicable, to all BasicFunction subinterfaces.

## org.ojalgo.matrix

* Both BasicMatrix and MatrixStore now extends the new Access2D.Aggregatable rather than Access1D.Aggregatable.
* Tweaking of several of the matrix decomposition (and task) implementations to improve numerical stability.
* New classes RowsSupplier and ColumnsSupplier that can be instantiated from the PhysicalStore.Factory:s (experimental design)

## org.ojalgo.type

* All previously existing variations of getXXFunction(...) in NumberContext has been deprecated and are replaced by by 1 new variant that takes a FunctionSet as input.
* New class NativeMemory used as single point to allocate, read or write native memory.

#v41.0.0: 2016-11-13

## org.ojalgo.access

* Moved the modifyMatching(...) methods from Mutate1D.Modifiable to a new interface Mutate1D.BiModifiable and only those classes that absolutely need to (to preserve existing functionality) implements that new interface. (Potentially api-breaking, but most likely not.) There are also corresponding interfaces Mutate2D.BiModifiable and MutateAnyD.BiModifiable
* The fillMatching(..) methods in Mutate1D.Fillable are deprecated.
* New (functional) interfaces Callback1D, Callback2D & CallbackAnyD. The Access?D and Mutate?D interfaces have also gotten new default methods named passMathing(...) that makes use of those new interfaces.
* There's a new method elements() in Access1D that returns an Iterable of ElementView1D - it allows to iterate over the instance's element "positions" without actually extracting the elements (unless you explicitly do so). There a corresponding method in Access2D. That interface also has methods rows() and columns() that does similar things but with rows and columns.
* ElementView1D now implements ListIterator rather than Iterator.
* New interface IndexMapper translates back and forth between an arbitrary "key" and a long index. Among other things used to implement the new (time) series classes.

## org.ojalgo.array

* The previously package private class ArrayFactory is now public, and the static factory instances of BigArray, ComplexArray, PrimitiveArray, QuaternionArray and RationalArray are now also public.
* There's been additions to the ArrayFactory regarding how to create sparse or segmented arrays.
* New class NumberList - essentially an "ArrayList" backed by ojAlgo's BasicArray hierarchy of classes.
* New class LongToNumberMap - a long -> Number map - backed by ojAlgo's array classes.
* The previously deprecated methods searchAscending() and searchDescending() are now actually deleted, but the corresponding sortAscending() and sortDescending() got new implementation and had their deprecations removed instead.

## org.ojalgo.finance

* There is now a new class EfficientFrontier to complement MarkowitzModel. If you don't want/need to be able set constraints and/or a target return/variance (like you can with the MarkowitzModel) then this new class is more efficient. Particular in regards to reusing partial results when calculating several points along the efficient frontier.
* The MarkowitzModel class now has a method optimiser() that return an instance of Optimiser that enable turning validation and debugging of the underlying optimization algorithm on/off.
* It is now possible to normalize any FinancePortfolio to the precision and scale (NumberContext) of your choice.
* The optional "cleaning" functionality of FinanceUtils' toCorrelations(...) and toVolatilities(...) methods have been improved.
* The DataSource class now implements the new org.ojalgo.netio.BasicParser interface.

## org.ojalgo.function

* Additions to FunctionSet: atan2, cbrt, ceil, floor & rint.
* Made sure ojAlgo consistently (internally) uses PrimitiveFunction rather than java.lang.Math directly
* Improved the BigDecimal implementations of sqrt, root and the new cbrt functions.

## org.ojalgo.matrix

* The resolve methods in IterativeSolverTask.SparseDelegate and MutableSolver, respectively, now return double rather than void or MatrixStore<Double> - they return the magnitude of the solution error.
* The method factory() in ElementsSupplier is renamed (deprecated) physical(). In MatrixStore you now have methods logical() and physical() returning MatrixStore.LogicalBuilder and PhysicalStore.Factory respectively.
* The nested class org.ojalgo.matrix.decomposition.DecompositionStore.HouseholderReference has been moved to the org.ojalgo.matrix.transformation package. Further it is now an interface rather than a class.
* The method copyToBuilder() in BasicMatrix has been renamed copy()
* It is now possible to extract complex valued eigenvectors (actually having ComplexNumber elements) using the getEigenvetors() and getEigenvetor(int) methods.
* The eigenvalue array returned by getEigenvalues() is no longer required to always be sorted. If it is sorted or not is indicated by the isSorted() method.
* The solve(...) methods in MatrixDecomposition.Solver are renamed getSolution(...)

## org.ojalgo.netio

* The 2 classes BufferedInputStreamReader and BufferedOutputStreamWriter have been removed - they didn't do anything other/more than the usual streams and reader/writer classes.
* The getStreamReader() method of ResourceLocator now simply return a Reader rather than a BufferedReader.

## org.ojalgo.optimisation

* The model parameter rescaling feature of ExpressionsBasedModel has been modified. Previously it didn't work very well with extremely large or small model parameters. Now with very large or small model parameters the rescaling functionality is turned off.
* Improved ExpressionsBasedModel's presolve functionality to identify and handle some cases of unbounded and/or uncorrelated variables.

## org.ojalgo.random

* Added quartiles to SampleSet: getQuartile1(), getQuartile2(), getQuartile3() and getInterquartileRange()

## org.ojalgo.series

* New builder instances in the BasicSeries interface. If you use them they will return implementations, new to v41, backed by array classes from the org.ojalgo.array package. It is now possible to use just about any date/time related class as a time series key.
* The methods getDataSeries() and getPrimitiveValues() are deprecated, both replaced by the new method getPrimitiveSeries(). Further the modifyAll(UnaryFunction) method is deprecated. You should do modifications on the series returned by getPrimitiveSeries().

# v40.0.0: 2016-06-20

## org.ojalgo.access

* The Access1D.Builder, Access2D.Builder and AccessAnyD.Builder interfaces have been removed. The API of the BasicMatrix builder have changed slightly as a consequence of this.
* Many of the nested interfaces within Access1D, Access2D and AccessAnyD have been moved/renamed to be normal top level interfaces (declared in their own files). Typically this just means that import, implements and extends declarations within ojAlgo have changed.
* New nested interface Access1D.Aggregatable defining a new method N aggregateAll(Aggregator)
* New methods in Access1D - dot(Access1D<?>) and daxpy(double,Mutate1D) that bring basic (primitive double) linear algebra functionality to any/all Access1D implementation. Those are very useful operations to "always" have available.

## org.ojalgo.array

* It is now possible to specify the initial capacity (the number of nonzeros) of a SparseArray, and a SparseArray can now be emptied / reset to all zeros.

## org.ojalgo.finance

* Fixed a bug that erroneously set null constraints (unbounded) to zero with the MarkowitzModel and PortfolioMixer classes. This was mostly a problem when defining custom constraints on MarkowitzModel instances with lower limits only (the upper limit was erroneously set to 0.0).
* Fixed a bug in MarkowitzModel: Portfolios with shorting allowed and a target return/variance were not always calculated correctly.

## org.ojalgo.function

* Deprecated org.ojalgo.function.aggregator.AggregationResults as well as the snapshot() method of org.ojalgo.function.aggregator.AggregationFunction.

## org.ojalgo.matrix

* There is a new interface BasicMatrix.Builder that specifies the API of the BasicMatrix builder. Previously this was specified by Access2D.Builder that is now removed. The API changed in that the various builder methods no longer return the builder instance, but void.
* Improved performance with sparse and/or structured matrices - refactored existing multiplication code to actually make use of the firstInRow/Column and limitOfRow/Column methods. (Also fixed a couple of bugs related to implementations of those methods.)
* New package org.ojalgo.matrix.task.iterative containing interative equation system solvers such as JacobiSolver, GaussSeidelSolver and ConjugateGradientSolver.
* Two new methods in MatrixStore.Builder - limits(int,int) and offsets(int,int) - that lets you treat a subregion of a matrix as a (full) matrix.
* Changes to BasicMatrix:
  * The method add(int,int,Number) has been removed. BasicMatrix instances are immutable! Use copyToBuilder() instead.
  * It now extends as much as possible from the org.ojalgo.access and org.ojalgo.algebra packages. Similar methods previously defined in BasicMatrix are now replaced by whatever is in the superinterfaces resulting in some (api-breaking) signature changes.
  * As much as possible has been moved up from BasicMatrix to the various interfaces in org.ojalgo.access
  * Lots of things have been deprecated to enabled changes (possible) changes in the next version.
* New matrix decomposition factory instances. There is now one factory interface for each of the matrix decompositions as well as standard instantiations for "BIG", "COMPLEX" and "PRIMITIVE".
* The method MatrixStore#multiplyLeft(Access1D) has been renamed premultiply(Access1D), and the signature of MatrixStore#multiply(Access1D) has changed to multiply(MatrixStore). That's because it is now declared in org.ojalgo.algebra.Opreation.Multiplication.
* The class MatrixStore.Builder has been renamed MatrixStore.LogicalBuilder and the method in MatrixStore that returned an instance of it has been renamed from MatrixStore.builder() to MatrixStore.logical(). Further the MatrixStore.LogicalBuilder#build() method has been deprecated in favor of get().
* Fixed accuracy problem with the SVD and pseudoinverse for larger matrices, as well as a problem that could cause indefinite iterations with the SVD decomposition.
* The multiply-method where you supply a target (product) matrix has changed signature. It now returns void, and the target is an ElementsConsumer rather than a PhysicalStore.
* SparseStore now implements ElementsConsumer.
* The signature of the MatrixTask factory methods have changed. You now have to specify boolean flags for symmetric/hermitian and positive definite independantly.

## org.ojalgo.optimisation

* Improved ConvexSolver. It now has much better performance with larger models. Current tests indicate a 50x speed improvement on a model of roughly 4k variables. With smaller models, < 100 variables, there's no significant difference between the old and new versions. These are internal changes only, but "significant". All unit test pass, but you should expect some changed behaviour.
* Some internal modifications to LinearSolver.

## org.ojalgo.series

* Fixed bugs in CoordinationSet related to pruning and resampling when the series did not have specified names.

## org.ojalgo.type

* Renamed Colour to ColourData
* Fixed a bug in CalendarDate#toSqlDate(). The Date was 70 years off. (The bug was introduced in v39.)
* CalendarDate now implements Temporal
* CalendarDateUnit now implements TemporalUnit
* CalendarDateDuration now implements TemporalAmount

# v39.0.0: 2015-11-28

>Everything (wasn't much) that made use of code outside the JRE profile "compact1" has been removed from ojAlgo. In terms of library functionality nothing has been removed, but there could be incompatibilities.

## org.ojalgo.access

* Each of Access1D, Access2D and AccessAnyD now has a new nested interface Settable. The "set" methods of the Fillable interfaces are moved to Settable. Fillable and Modifiable now both extend Settable. The Settable interface declares "add" methods to complement "set". The Fillable interface now declares a set of "fillMatching" methods (moved up from some lower level implementations).
* The structure() method of AccessAnyD is deprecated and replaced with shape() that does exactly the same thing.
* The previously package private interfaces Structure1D, Structure2D and StructureAnyD are now public.
* New interfaces Access1D.Sliceable, Access2D.Sliceable and AccessAnyD.Sliceable.

## org.ojalgo.algebra

* New package containing abstract algebra interfaces. This doesn't add any new features to ojAlgo. It just formalises and unifies some of the definitions. There are interfaces for Group, Ring, Field, VectorSpace...

## org.ojalgo.matrix

* BasicMatrix now extends NormedVectorSpace from the new algebra package.
* MatrixStore now extends NormedVectorSpace from the new algebra package.
  * The method scale(Number) is deprecated and replaced by multiply(Number).
  * Refactoring of the MatrixStore hierarchy (their methods) due to api changes caused by the new algebra package. There are some new implementations and methods have been moved up and down the hierarchy.
* The methods isLowerLeftShaded() and isUpperRightShaded() of MatrixStore are deprecated and replaced by firstInRow(int), firstInColumn(int), limitOfRow(int) and limitOfColumn(int).
* The roles of the ElementsConsumer and ElementsSupplier interfaces have been greatly expanded. ElementsSupplier is now a superinterface to MatrixStore and it gained additional features. The ElementsConsumer largely defines the extensions to MatrixStore that make out the PhysicalStore interface.
* Refactoring of the MatrixDecompostion hierarchy (the org.ojalgo.matrix.decomposition package):
  * The capabilities of the various decompositions have been factored out to new/separate interfaces.
  * Integrated/merged the decomposition implementations from JAMA. (They've always been part of ojAlgo, but they were now moved, renamed and refactored.)
  * Performance tuning.
  * Matrix decompositions can now accept ElementsSupplier:s as input.

>API-breaking!

* All MatrixStore implementations (except the PhysicalStore implementations) are now package private. All constructors, factory methods or instances are now either removed och made package private.
* There is a new MatrixStore.Factory interface (as well as implementations for BIG, COMPLEX and PRIMITIVE). Through this new factory, and the previously existing, MatrixStore.Builder, you can access all features available with/by the various MatrixStore implementations.
* The MatrixStore.Builder has been cleaned of any methods that would require calculations on the matrix elements.
* The method multiplyLeft now returns an ElementsSupplier rather than a MatrixStore (a MatrixStore is an ElementsSupplier and you get a MatrixStore from any ElementsSupplier by calling "get")
* Some methods defined in the MatrixDecomposition interface now take an ElementsSupplier as input rather than an Access2D or a MatrixStore.
* MatrixStore now extends Access2D.Sliceable.

>API-breaking!

* There is a new SparseStore class (a MatrixStore implementation)
* Additions to MatrixUtils that get/copy the real, imaginary, modulus and argument properties of ComplexNumber matrices into primitive double valued matrices.

## org.ojalgo.netio

* Refactoring related to BasicLogger and CharacterRing. In particular it is now possible (easier) to use a CharacterRing as a buffering BasicLogger.Printer.

## org.ojalgo.optimisation

* Fixed a problem where you could get a NullPointerException with debug logging in the ConvexSolver.
* Changed the behaviour of the ConvexSolver (ActiveSetSolver) initialisation so that it now initiates to the optimal solution of the linear part of the model rather than any other feasible solution.
* Improved the presolve functionality of ExpressionsBasedModel to identify and eliminate some degenerate constraints.
* Modified how the initial solution extracted from the ExpressionsBasedModel is composed. Variable constraints are now considered to ensure feasibility. This primarily effects how the ConvexSolver is initialised.
* It is now possible to register solver integrations with the ExpressionsBasedModel. In other words; it is now possible to use third party solvers with ojAlgo's modelling tools. We've already built a basic CPLEX integration. The plan is to build a couple more and to release them all as Open Source here at GitHub.
* Optimisation.Options.slack changed from 14,8 to 10,8 and the logic for how the ExpressionsBasedModel validates a solution changed slightly.
* The ConvexSolver is now deterministic! For many years the ConvexSolver (previously QuadraticSolver) incorporated an element of randomness to break out of possible indefinite cycles. With numerically difficult problems this "feature" could result in varying solutions between subsequent solves - confusing. This strategy has now been replaced by a deterministic one that seems to work equally well, and being deterministic it is obviously much better.
* Slightly modified how the model parameters are scaled before being sent to a solver.
* ExpressionsBasedModel now accepts presolver plugins. The existing presolve functionality has been refactored to plugin implementations that can be individually turned on/off. It is possible for anyone to write an additional plugin.
* Refactoring and deprecations in ExpressionsBasedModel. Among other things all the get/set-linear/quadratic-factor methods are deprecated. There simply called get/set now.
* All select-methods are deprecated and (will be) replaced by the new methods variables(), constraints() and bounds().

>API-breaking!

* The entire package org.ojalgo.optimisation.system has been deleted. Its functionality is now provided by the various solvers directly.

>API-breaking!

## org.ojalgo.random

* SampleSet now has a method getStandardScore(index) that returns the normalized standard score (z-score) of that particular sample.
* It is now possible to swap/change the underlying data of a SampleSet using the swap(Access1D<?>) method.

## org.ojalgo.scalar
* Scalar now extends the interfaces from the new algebra package
* Improved numerical accuracy of complex number division

>API-breaking!

* All public constructors are removed in favour of factory methods.

>API-breaking!

# v38.0.0

The first version to require Java 8!

# v37.0.0 / v37.1.0

The last version to not require Java 8! (Targets Java 7) No real new features compared to v36.

v37.1 contains a backport of the optimisation packages from the upcoming v38 (as it was 2015-01-31). It has a number of important improvements. Apart from that it is identical to v37, and still targets Java 7.<|MERGE_RESOLUTION|>--- conflicted
+++ resolved
@@ -23,13 +23,10 @@
 * New MatrixStore implementation DiagonalStore to be used for diagonal, bidiagonal and tridiagonal matrices. Replaces two different previous (package private) implementations.
 * MatrixStore.Factory has a new method makeDiagonal(...)
 * MatrixStore.LogicalBuilder has new implementations for the diagonal(), bidiagonal(boolean) and tridiagonal() methods.
-<<<<<<< HEAD
 * Some improvements to TransposedStore – more efficient use of the underlying store. Particular in the case when it is a RawStore.
-=======
 * Some general cleanup/refactoring among the Eigenvalue related code.
 * Added support for generalised eigenvalue problems.
 * Fixed in a bug in RawStore - visitRow/Column were interchanged
->>>>>>> 68693738
 
 ## org.ojalgo.optimisation
 
