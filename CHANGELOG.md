# Changelog

All notable changes to this project will be documented in this file.

The format is based on [Keep a Changelog](https://keepachangelog.com/en/1.0.0/),
and this project adheres to [Semantic Versioning](https://semver.org/spec/v2.0.0.html).

Added / Changed / Deprecated / Removed / Fixed / Security

## [Unreleased]

> Corresponds to changes in the `develop` branch since the last release

Added / Changed / Deprecated / Removed / Fixed / Security

## [47.3.1] – 2019-09-29

### Added

#### org.ojalgo.function

- New special function utility class PowerOf2. It replaces what was in PrimitiveMath, made some improvements and addition and added support or 'int' (used to be only 'long').

### Changed

#### org.ojalgo.matrix

- The multithreaded implementations of aggregateAll in PrimkitiveDenseStoree and GenericDenseStore are removed.

#### org.ojalgo.optimisation

- The iterative version of the ActiveSetSolver now enforce an iterations limit on its internal subsolver.

#### org.ojalgo.structure

- The stream(boolean) methods of ElementView, RowView and ColumnView are deprecated and replaced with a simple stream() method. You no longer have the option to use parallel streams.

### Deprecated

#### org.ojalgo.function

- The merge functionality of AggregatorFunction is deprecated.
- Everything related to "power of 2" has been deprecetd in PrimitiveMath. 
- FunctionUtils has been deprecated. Everything in it has been moved elsewhere – mostly to MissingMath.
<<<<<<< HEAD

### Removed

- 
=======
>>>>>>> e0ab82ae

### Fixed

- The compareTo method of CalendarDateDuration didn't work when the unit of either instances was "nanos".

## [47.3.0] – 2019-08-08

### Changed

#### org.ojalgo

* The `OjAlgoUtils.ENVIRONMENT` can now be modified to limit the parallelism of ojAlgo.

#### org.ojalgo.algebra

* Added a power(int) method to the Operation.Multiplication interface.

#### org.ojalgo.array

* The package org.ojalgo.array.blas has been renamed org.ojalgo.array.operation
* The utility classes Raw1D, Raw2D and RawAnyD have been removed and their contents moved to various classes in the new package org.ojalgo.array.operation
* Everything in org.ojalgo.matrix.store.operation has been moved to org.ojalgo.array.operation

#### org.ojalgo.data

* Added a variant of the covariances method in DataProcessors that take `double[]...` as input.

#### org.ojalgo.function

* Refactoring in the org.ojalgo.function.multiary package including (api-breaking) name changes to some interfaces and classes. The previous QuadraticFunction has been renamed PureQuadraticFunction, and CompoundFunction renamed QuadraticFunction. Further there is now both a LinearFunction and an AffineFunction.

#### org.ojalgo.matrix

* Various deprecations in MatrixStore.LogicalBuilder and the corresponding LogicalBuilder:s of PrimitiveMatrix, ComplexMatrix & RationalMatrix. Everything in the LogicalBuilder:s are now either defined in org.ojalgo.structure.Structure2D.Logical or deprecated.
* Tweaked the isSolvable() method implementations of the Cholesky decompositions to return `true` slightly less often.
* The debug logging of the iterative solvers now output the relative error at each iteration.
* Implemented the power(int) method defined in Operation.Multiplication.
* New method getCovariance in the SingularValue interface
* Q1 and Q2 in the SingularValue decomposition have been renamed U and V to match denominations commonly used elsewhere. In Bidiagonal Q1 and Q2 have been renamed LQ and RQ.
* New MatrixStore implementation DiagonalStore to be used for diagonal, bidiagonal and tridiagonal matrices. Replaces two different previous (package private) implementations.
* MatrixStore.Factory has a new method makeDiagonal(...)
* MatrixStore.LogicalBuilder has new implementations for the diagonal(), bidiagonal(boolean) and tridiagonal() methods.
* Some improvements to TransposedStore – more efficient use of the underlying store. Particular in the case when it is a RawStore.
* Some general cleanup/refactoring among the Eigenvalue related code.
* Added support for generalised eigenvalue problems.
* Fixed a bug in RawStore - visitRow/Column were interchanged
* Everything in org.ojalgo.matrix.store.operation has been moved to org.ojalgo.array.operation

#### org.ojalgo.optimisation

* Minor rounding/precision related change to how ExpressionsBasedModel receives the solution from the solver and then returns it. The `options.solution` property is now enforced.
* Internal refactoring of ConvexSolver and its subclasses. This includes changes in behaviour (handling of not-so-convex or otherwise difficult problems).
* The IntegerSolver now uses its own ForkJoinPool instance rather than the default `commonPool()`. The parallelism is derived from `OjAlgoUtils.ENVIRONMENT`.
* Internal refactoring related to the LinearSolver.Builder as well as the ConvexSolver.Builder.

#### org.ojalgo.random

* SampleSet can now swap in a `double[]`

#### org.ojalgo.scalar

* Implemented the power(int) method defined in Operation.Multiplication.

#### org.ojalgo.structure

* Additions to Structure2D.Logical (Moved definitions from MatrixStore.LogicalBuilder to here).
* Refactoring to Factory1D, Factory2D and FactoryAnyD – makeZero(...) is renamed make(...) and everything else is moved to a nested subinterface Dense.

## [47.2.0] – 2019-05-03

### Changed

#### org.ojalgo.data

* Renamed DataPreprocessors to DataProcessors, and added methods to create a covariance matrix from an SVD.

#### org.ojalgo.function

* Added a couple more utilities to MissingMath

#### org.ojalgo.matrix

* New LU decomposition implementation that is faster for small matrices.
* Fixed a bug related to solving equation systems and inverting matrices using SingularValue at certain matrix sizes.
* Renamed checkAndCompute to checkAndDecompose in the MatrixDecomposition.Hermitian interface
* Extended the MatrixStore.LogicalBuilder rows() and columns() methods to allow for negative indexes that refer to all zero rows/columns.
* New more efficient implementation of MatrixStore.LogicalBuilder.diagonal() data structure.
* The MatrixDecomposition interface now extends Structure2D so that you can get the size/shape of the original matrix.
* Additions to the MatrixDecomposition.RankRevealing interface. It is now possible to estimate the rank using a custom threshold. Also reworked all code related to estimating rank (in all implementations of that interface).

#### org.ojalgo.netio

* New funcion to generate random strings of ASCII characters, of specified length.

#### org.ojalgo.optimisation

* The optimisation model parameter scaling functionality has been tweaked to be more in line with the improved "rank revealing" of matrices.
* Minor improvements to ConvexSolver

#### org.ojalgo.structure

* The Stream2D interface now has methods operateOnColumns(...) and operateOnRows(...)

## [47.1.2] – 2019-04-23

### Changed

#### org.ojalgo.matrix

* Fixed bug related to LDL – stackoverflow if you called isSolvable() on some LDL instances.
* Various tweaks and cleanup with MatrixDecompostion:s

## [47.1.1] – 2019-04-12

### Changed

#### org.ojalgo.constant

* The stuff that was deprecated with v47.1.0 are now removed. (Keeping it around may cause problems with some IDE:s) Just update your import statements to org.ojalgo.function.constant rather than org.ojalgo.constant.

#### org.ojalgo.data

* Additions and improvements to DataPreprocessors, but they're now column oriented only.

#### org.ojalgo.matrix

* The ElementsConsumer interface has been renamed TransformableRegion. This is an intermediate definitions interface - subinterfaces and concrete implementations are not affected other than with their implements and extends declarations.

#### org.ojalgo.structure

* The interfaces Mutate1D.Transformable, Mutate2D.Transformable and MutateAnyD.Transformable introduced with v47.1.0 are removed again – bad idea.
* The Stream1D, Stream2D and StreamAnyD each got a new method named operateOnAny that takes a Transformation?D as input.
* The Mutate1D.ModifiableReceiver, Mutate2D.ModifiableReceiver and MutateAnyD.ModifiableReceiver each got a new method named modifyAny that takes a Transformation?D as input.

## [47.1.0] – 2019-04-09

### Changed

#### org.ojalgo.constant

* Everything in this package has been moved to org.ojalgo.function.constant

#### org.ojalgo.data

* New package that currently only contains an (also new) class DataPreprocessors. The intention is that this is where various data preprocessors utilities will go.

#### org.ojalgo.function

* New package org.ojalgo.function.special with currently 4 new classes: CombinatorialFunctions, ErrorFunction, GammaFunction and MissingMath.
* New package org.ojalgo.function.constant with constants related to doing basic maths on different types.
* Moved constants defined in various classes to the new org.ojalgo.function.constant package, and deprecated a ffew others that will be made private.

#### org.ojalgo.matrix

* Fixed a problem with one of the Eigenvalue implementations - it would check for symmetric/hermitian but then failed to make use of the results.
* Fixed a problem with some of the Eigenvalue implementations regarding ordering of the eigenvales/eigenvectors – they were not always ordered in descending absolut order (used to consider the sign).
* The interface TransformationMatrix has been removed. Partly this functionality has been revoked, and partially replaced by the new Transformation2D interface.

#### org.ojalgo.optimisation

* Refactoring of the presolvers. Among other things there are now presolvers that perform integer rounding. Previously existing presolvers have also been improved. There is also a new presolver that removes (obviously) redundant constraints.
* Modified what happends when you relax an integer model. Now the variables are kept as integer variables, but the model set a flag that it is relaxed. This means the presolvers can now make use of the integer property and thus perform better.
* The MPS file parser, MathProgSysModel, has been modified to not strictly use field index ranges, but instead more freely interpret whitespace as a delimiter. This is in line with commonly used MPS format extensions and allows ojAlgo to correctly parse/use a larger set of models. Further MathProgSysModel is no longer a model – it no longer implements Optimisation.Model. This should/will be a model file parser, and nothinng else.
* Major extension and refactoring of optimisation test cases. In particular the test cases in ojAlgo are now available to the various solver integration modules in ojAlgo-extensions.
* When adding a solver integration to ExpressionsBasedModel it is now possible to differentiate between preferred and fallback solvers - addIntegration() has been replaced with addPreferredSolver() and addFallbackSolver().
* Fixed a concurrency related problem with the sparse simplex solver.
* There is now an options 'options.sparse' that control if sparse/iterative solvers should be favoured over dense/direct solvers, or not.
* Tweaking of ConvexSolver internals – several small changes that in combination makes a big difference on some numerically challenging problems.
* Fixed a bug in ConvexSolver (ActiveSetSolver) that caused the `suffice` stopping conditions to not be considered since the state was set to APPROXIMATE raher than FEASIBLE.

#### org.ojalgo.random

* New Cauchy distribution RandomNumber.
* Partial implementation of Student's TDistribution
* Deprecated the RandomUtils class and moved its various methods to classes in the new org.ojalgo.function.special package.
* For continuous distributions the getProbability methods has been renamed getDensity.
* Minor performance improvement to SampleSet when calling getStandardDeviation() repeatedly.

#### org.ojalgo.structure

* New interfaces Transformation1D, Transformation2D and TransformationAnyD as well as Mutate1D.Transformable, Mutate2D.Transformable and MutateAnyD.Transformable. The Transformation?D interfaces are functional. With them you can write custom "mutators" that can be used on everything that implements the Transformable interfaces.
* The interfaces Access1D.Elements, Access1D.IndexOf, Access2D.Elements, Access2D.IndexOf, AccessAnyD.Elements and AccessAnyD.IndexOf have been deprecated.


#### org.ojalgo.type

* Additions to Stopwatch that make it easier to compare with time limits in various forms.

## [47.0.0] – 2018-12-16

### Changed

#### org.ojalgo.array

* SparseArray: It is now possible to visit the nonzero elements in an index range with a functional callback interface - you can have a lambda called by each nonzero element in a range.

#### org.ojalgo.matrix

* The BasicMatrix interface has been removed. More precisely it has been merged with the abstract package private class AbstractMatrix (and that class was then renamed BasicMatrix). Further all supporting (nested) classes and interfaces as well as the MatrixFactory class has been refactored in a similar way. The various matrix implementations (PrimitiveMatrix, ComplexMatrix, RationalMatrix and QuaternionMatrix) are now entirely self-contained - not generic in any way.
* The MatrixUtils class has been deprecated. Everything in it has been moved to other (different) places. No features or functionality are removed.
* Reshuffled the declarations in Mutate1D, Mutate2D and MutateAnyD. Nothing is removed. This only affects those doing low-level ojAlgo programming.
* Internal refactoring and performance improvements in SparseStore.

#### org.ojalgo.netio

* Complete rewrite of ResourceLocator. It can still be used the same was as before (roughly the same API for that) but it now also support more advanced usage. ResourceLocator has taken steps towards becoming an "http client" with support for cookies, sessions, requests and responses.
* New interface BasicLogger.Printable to be used by classes that need detailed debug logging.

#### org.ojalgo.optimisation

* Iterations and time limits are now enforced for the LP solver. (Only worked for the QP and MIP solver before.)
* Changed how the initial solution, extracted from the model and supplied to the solvers, is derived. This primarily affects the ConvexSolver.
* Changed how the ConvexSolver utilises the supplied initial solution to derive a better set of initially active inequalities.
* Modified the ConvexSolver/ActiveSetSolver behaviour regarding failed subproblems and iteration limits. Re-solving a failed subproblem now counts as a separate iteration, and iteration and time limits are enforced when determining if a failed subproblem should be re-solved or not.
* ConvexSolver validation is now slightly less strict. (Tiny negative eigenvalues are now allowed.)

#### org.ojalgo.series

* The ´resample´ methods have been removed from the NaturallySequenced interface. Resampling is now only possible with the CalendarDateSeries implementation.

#### org.ojalgo.type

* Refactoring to CalendarDate, CalendarDateUnit and CalendarDateDuration; simplified implementations that are better aligned with the java.time classes.


## [46.3.0] – 2018-10-12

### Changed

* Now builds a separate test-jar artefact. It contains a test utilities class that can be used by libraries that extend ojAlgo to help test some ojAlgo specific types.
* Added a main method in org.ojalgo.OjAlgoUtils that output info about the environment.

#### org.ojalgo.matrix

* The BasicMatrix interface has been deprecated!!! The various implementations will remain - all of them - but you should use those implementations directly/explicitly rather than the interface.

## [46.2.0] – 2018-10-04

### Changed

Nothing in ojAlgo implements Serializable - a few odd classes used to declare that they did, but serialization has never been supported.

#### org.ojalgo.matrix

* Fixed a bug related to transposing ElementConsumer/Supplier
* Performance improvements on some SparseStore operations

#### org.ojalgo.netio

* Refactored the various IDX.print(...) methods

#### org.ojalgo.structure

* Access1D no longer extends Iterable. To iterate over the elements use `elements()`.

## [46.1.0] – 2018-09-17

### Changed

#### org.ojalgo.ann

* Refactoring, tuning and improvements.

#### org.ojalgo.array

* The Array1D, Array2D and ArrayAnyD factories now have specific makeSparse(...) methods. Previously the makeZero(...) methods would automatically switch to creating sparse internals when it was large enough. Users were not aware of this (didn't want/need sparse) and performance was very poor.

#### org.ojalgo.netio

* New class IDX with utilities to read, parse and print contents of IDX-files. (To access the MNIST database of handwritten digits: http://yann.lecun.com/exdb/mnist/)

#### org.ojalgo.scalar

* A new abstract class, ExactDecimal, to help implement exact decimal numbers (fixed scale) as well as an example implementation Money.

#### org.ojalgo.structure (previously org.ojalgo.access)

* Added default methods to get all primitive number types from Access1D, Access2D and AccessAnyD and to somewhat modified the ones in AccessScalar: `byteValue(), shortValue(), intValue(), longValue(), floatValue(), doubleValue()`.
* AccessAnyD now has a method `matrices()` that return a `Iterable<MatrixView<N>>`. On a multi-dimensional data structure you can iterate over its 2D (sub)matrices. Useful when you have a 3-dimensional (or more) data structure that is actually a collection of 2D matrices.

## [46.0.0] – 2018-08-19

### Changed

#### org.ojalgo.access

* package renamed org.ojalgo.structure

#### org.ojalgo.ann

* Rudimentary support for ArtificialNeuralNetwork. You can build, train and use feedforward neural networks.

#### org.ojalgo.array

* The BasicArray.factory(?) method has been removed. It should never have been public
* New indexOf(array, value) utility methods in Raw1D

#### org.ojalgo.constant

* New constants in BigMath and PrimitiveMath: TWO_THIRDS and THREE_QUARTERS

#### org.ojalgo.function

* New PredicateFunction interface.
* New PlainUnary interface.

#### org.ojalgo.matrix

* BigMatrix, BigDenseStore and ComplexDenseStore are removed. They were deprecated before - now they're actually gone!
* Fixed bug: The getEigenpair(int) method of the Eigenvalue interface threw an ArrayIndexOutOfBoundsException
* Fixed a couple of issues related to calculating the nullspace (using QR or SVD decompositions).
* Revised the BasicMatrix interface - cleaned up some old deprecated stuff.
* BasicMatrix.Builder interface has been renamed BasicMatrix.PhysicalBuilder and its feature set extended. In addition there is now a BasicMatrix.LogicalBuilder. Stuff that should be done via those builders are now deprecated in the main, BasicMatrix, interface.
* The various BasicMatrix implementations now implement Access2D.Collectable which allows them to be more efficiently used with MatrixDecomposition:s.

#### org.ojalgo.netio

* Improvements/extensions to the BasicParser interface - it is now possible to skip a header line.

#### org.ojalgo.optimisation

* New interface UpdatableSolver that will contain a selection of optional methods to do in-place updates of solvers. Currently there is only one such method - fixVariable(?).
* New class ExpressionsBasedModel.Intermediate used by the IntegerSolver to exploit the capabilities exposed by UpdatableSolver.
* Many thing internal to the IntegerSolver (MIP solver) have changed. In general things are cached, re-used and updated in-place more than before.
* New option 'mip_defer' that control an aspect of the branch-and-bound algorithm in IntegerSolver. (Read its javadoc.)

#### org.ojalgo.scalar

* There is now a ComplexNumber.NaN constant.

#### org.ojalgo.structure (previously org.ojalgo.access)

* New default methods aggregateDiagonal(..), sliceDiagonal(...), visitDiagonal(...), fillDiagonal(...) and modifyDiagonal(..) targeting the main diagonal.
* New default methods in Factory2D to make it easier to create 2D-structures of single rows or columns.
* Mutate2D.BiModifiable now (again) extends Mutate2D.Modifiable and defines additional methods modifyMatchingInRows(...) and modifyMatchingInColumns(...)

#### org.ojalgo.type

* New class ObjectPool
* The generics type parameter of NumberContext.Enforceable changed from `<N extends Number>` to `<T>`.

## [45.1.0] – 2018-04-13

### Changed

#### org.ojalgo.access

* 3 new interfaces Structure2D.ReducibleTo1D, StructureAnyD.ReducibleTo1D and StructureAnyD.ReducibleTo2D
* Most (all) of the *AnyD interfaces got new or updated methods "set" methods: aggregateSet(...), visitSet(...), fillSet(..), modifySet(...), sliceSet(...)
* New functional interface Structure1D.LoopCallback to be used when iterating through a set of subloops.

#### org.ojalgo.array

* Array1D now implements Access1D.Aggregatable
* Array2D now implements Access2D.Aggregatable as well as Structure2D.ReducibleTo1D
* ArrayAnyD now implements AccessAnyD.Aggregatable as well as StructureAnyD.ReducibleTo1D and StructureAnyD.ReducibleTo2D
* Additions or cleanup of the various methods relating subsets of elements: aggregateSet(...), visitSet(...), fillSet(..), modifySet(...), sliceSet(...)
* Fixed a bug regarding fillAll(...) on a SparseArray - it didn't fill all, just the currently set (already existing) elements. (Performing fillAll on a SparseArray is stupid.)

#### org.ojalgo.function

* New aggregator function AVERAGE. (The Aggregator enum has a new member, and the AggregatorSet class has new method.)

#### org.ojalgo.matrix

* BasicMatrix now implements Structure2D.ReducibleTo1D
* Improved firstInRow/Column and limitOfRow/Column logic of AboveBelowStore and LeftRightStore.
* MatrixStore now implements Structure2D.ReducibleTo1D. The rows/columns are reduced to ElementSupplier:s so you can continue working with the numbers before supplying the elements to some ElementsConsumer.

#### org.ojalgo.netio

* New class LineSplittingParser - a very simple csv parser
* New class TableData - used to create a "table" of values that can then be exported to a csv file.

## [45.0.0] – 2018-03-30

### Changed

>Switced to using JUnit 5!

#### org.ojalgo.access

* Methods Access1D.wrapAccess1D(...) has been renamed simply Access1D.wrap(...), and similarly Access2D.wrap(...)
* Add/restore fillMatching(...) methods to the Mutate1D.Fillable interface.

#### org.ojalgo.function

* New method getLinearFactors() in MultiaryFunction.TwiceDifferentiable that returns the gradient at 0.

#### org.ojalgo.matrix

>> ###### **Major Changes!!**

* Changed matrix multiplication code to be better on modern hardware & JVM:s (not fully verified to be better).
* Everything "Big" has been deprecated: BigMatrix, BigDenseStore and everything else using BigDecimal elements. This is intended to be replaced by the new RationalNumber based implementations. 
* The ComplexNumber related code (all of it) has been refactored/generalised to handle any Scalar implementation (ComplexNumber, RationalNumber, Quaternion and any other future implementations). ComplexDenseStore has been deprecated and replaced by GenericDenseStore<ComplexNumber>.
* New interfaces MatrixTransformation and MatrixTransformation.Transformable - an attempt to unify matrix transformation implementations.
* New package org.ojalgo.matrix.geometry containing mutable 3D vector math classes.
* Fixed a bug with sparse matrix multiplication – in some cases the result was wrong (depending on the internal structure of the nonzero elements). The bug was actually in the SparseArray class.
* Fixed a bug with incorrect pseudoinverse in RawSingularValue.
* Fixed correct sign on determinant in QR decompositions

#### org.ojalgo.netio

* Added default methods to BasicLogger.Printer to simplify creating custom implementations.

#### org.ojalgo.optimisation

* Added new methods getUnadjustedLowerLimit() and getUnadjustedUpperLimit() to the Variable and Expression classes.
* Optimisation.Options now allow to specify a solver specific configurator method. This is useful when creating 3:d party solvers.
* Experimental support for Special Ordered Sets (SOS) in ExpressionsBasedModel.
* Variable:s are now ordered (compared using) their indices rather than their names.
* New variants of addVariable() and addExpression() methods that don't require you to supply an entity name. (A name is generated for you.)
* Changes to presolver and validation code. Fixed a whole bunch of problems, mainly related to rounding errors.
* Refactoring in the IntegerSolver. It should now be more memory efficient. Also, somewhat, modified the branching strategy.
* Added the possibility to get progress logging from the solvers (Currently only implemented in IntegerSolver). `model.options.progress(IntegerSolver.class);`

>> **API breaking!**

* The 'slack', 'problem', 'objective' and 'integer' properties of Optimisation.Options have been unified and replaced by a new property 'feasibility'.

#### org.ojalgo.random

* It is now possible to setSeed(long) on any RandomNumber and Random1D instance.

#### org.ojalgo.scalar

* RationalNumber has been re-implemented using primitive long and numerator and denominator (they used to be BigInteger).
* RationalNumber can now be instatiated from a double without creating any objevts other than the resulting RationalNumber instance. There is also an alternative implementation using rational approximation.

#### org.ojalgo.type

* New TypeContext implementation, named TemporalContext, to handle the classes from Java's new date time API. The older DateContext is still available.
* Bug fixed in a NumberContext factory method - getPercent(int,Locale)

## [44.0.0] – 2017-09-27

### Changed

#### org.ojalgo.access

* Deprecated AccessUtils. All the various utility methods have been moved to other places - primarily to the Acess1D, Access2D or AccessAnyD interfaces.
* The generic declaration of the IndexMapper interface has been changed from <T extends Comparable<? super T>> to simply <T>, and it is now a nested interface of Structure1D. Similarly there are now nested interfaces RowColumnMapper and ReferenceMapper in Structure2D and StructureAnyD respectively.
* The ElementView1D interface no longer extends ListIterator, but only Iterator. Instead it now extends Spliterator, and there is now a metod stream(boolean).
* The Mutate1D interface now declares a method reset() that should reset the mutable structure to an (all zeros) initial state.
* The Factory_D interfaces now has new variants of the makeZero(...) and makeFilled(...) methods that take Structure_D instances as input.

#### org.ojalgo.array

* Deprecated ArrayUtils. All the various utility methods have been moved to other places - primarily to the new Raw1D, Raw2D or RawAnyD classes. (ArrayUtils was split into Raw1D, Raw2D and RawAnyD.)

#### org.ojalgo.concurency

* The DivideAndConquer class now has a limit on the total number of threads it will create. (If a program had multiple threads that each invoked some multithreaded part of ojAlgo, the total number of threads would multiply and grow out of control.)

#### org.ojalgo.constant

* New constant GOLDEN_RATIO

#### org.ojalgo.finance

* This entire package has been moved to the ojAlgo-finance repository/project/artefact !!!
* Fixed a bug related to downloading historical data from Google and/or Yahoo Finance. When parsing the initial header line failed it was still translated to an actual data item with all zero values at a default/dummy date.
* New version of YahooSymbol that works with Yahoo Finance's changes. (They deliberately changed/broke the previously existing method of downloading.)

#### org.ojalgo.matrix

* org.ojalgo.matrix.task.TaskException has been removed and replaced with org.ojalgo.RecoverableCondition.
* org.ojalgo.matrix.MatrixError has been removed and replaced with various standard java.lang.RuntimeException subclasses instantiated via factory methods in org.ojalgo.ProgrammingError.
* New interface MatrixDecomposition.RankRevealing that define two methods: getRank() and isFullRank(). Several of the existing decompositions now implement this interface. This also caused a review of the implementations of the isSolvable() method of the MatrixDecomposition.Solver interface.
* Deprecated isSquareAndNotSingular() of the LU interface.
* Improved the multiplication code of SparseStore, ZeroStore and IdentityStore. In particular sparse matrix multiplication is now parallelised.
* Moved (deprecated) the matrix size thresholds methods from org.ojalgo.matrix.MatrixUtils to org.ojalgo.matrix.store.operation.MatrixOperation.
* Altered the RowsSupplier and ColumnsSupplier classes to (always) use sparse rows/columns.

#### org.ojalgo.netio

* The parse(String) method of BasicParser now declares to throw a RecoverableCondition. Failure to parse an individual line now just results in that line being skipped, and the process moves on to the next line.
* The ResourceLocator class has been refactored. Essentially it's a URI/URL builder and it is now implemented using the builder pattern. The changes are API breaking this class is rarely used directly. It is mostly used indirectly via GoogleSymbol and YahooSymbol, and those classes' public API:s are intact.

#### org.ojalgo.optimisation

* Improved the ConvexSolver to better handle cases with not positive definite and/or rank deficient covariance matrices (the quadratic term).
* Improved the IntegerSolver to better handle cases with problem parameters with significant magnitude differences (it affected the branching strategy unfavourably).
* Fixed a problem with debug printing in the IntegerSolver.
* Refactored major parts of the LinearSolver. Among other things the internal data structures are now sometimes sparse depending on the problem size (and sparsity).
* Refactored parts of the ConvexSolver to make better use of sparsity (and other things).

#### org.ojalgo.series

* The declaration of the resample(...) methods of CalendarDateSeries have been moved to the BasicSeries.NaturallySequenced interface with generalised signatures.
* The TimeSeriesBuilder can now be configured using CalendarDate.Resolution rather than only CalendarDateDuration.

#### org.ojalgo.type

* New Stopwatch class
* The CalendarDate constructor with a String argument/parameter now declares to throw a RecoverableCondition.
* NumberContext now has specific format(double) and format(long) methods, and now formats decimals with a variable number of fraction digits.
* NumberContext now has new compare(double,double) and compare(float,float) that are alternatives to the compare(...) methods in Double and Float - the only difference is that these return 0 when the two input args are ==.

## [43.0.0] – 2017-04-22

### Changed

* It is now possible to turn off warnings related to missing hardware profiles. Set a system property 'shut.up.ojAlgo' to anything, not null, and you won't see those warnings. (It would be must better if you contributed your hardware profile to ojAlgo.)

#### org.ojalgo.access

* Added new interfaces Access_D.Collectable to be used as super interfaces to the Stream_D interfaces, and used as input parameter type for matrix tasks and decompositions. The new interfaces interacts with the Mutate_D.Receiver interfaces and to some extent replaces the Supplier_D interfaces removed with v42.
* There's a new package private interface FactorySupplement used as a common superinterface to the Facory_D interfaces. It declares methods that give access to FunctionSet, AggregatorSet and Scalar.Factory instances - all 1D, 2D and AnyD factories now have this.
* The Stream_D interfaces got some new utility variants of operateOnAll-methods.
* New interfaces Mutate_D.Mixable that allow aggregating individual elements using the supplied binary "mixer" function.
* New interface Mutate1D.Sortable

#### org.ojalgo.array

* Addedd a Collector (Java 8 streams) that creates NumberList instances.
* Deprecated all previously existing factory methods in NumberList, LongToNumberMap and SparseArray. They are replaced with new alternatives (1 each). The new factories are configurable using builder pattern.
* SegmentedArray now package private. If you had explicit references to this class you have a compilation error. Switch to using some of the BasicArray pr DenseArray factories. If necessary things will be segmented for you.
* BufferArray is now abstract and has two package private subclasses DoubleBufferArray and FloatBufferArray. You instantiate them via factories in BufferArray.

#### org.ojalgo.finance

* Yahoo now requires to use https rather http when downloading historical financial data. Both YahooSymbol and GoogleSymbol now use https.

#### org.ojalgo.function

* Two new additions to FunctionSet - "logistic" and "logit".

#### org.ojalgo.matrix

* Replaced all usage of ElementsSupplier as input parameter type with Access2D.Collectable.
* Removed all public/external usage of DecompositionStore and replaced it with PhysicalStore.
* Moved (deprecated) the various equals(...) and reconstruct(...) methods from MatrixUtils to the respective matrix decomposition interfaces.
* Deprecated Eigenvalue.getEigenvector(int) and replaced it with Eigenvalue.getEigenpair(int)
* Various internal improvements to the Eigenvalue and Singular Value implementations.
* Deprecated the Schur decomposition. Eigenvalue decompositions are of course still supported. It's just Schur "on its own" that is deprecated.

#### org.ojalgo.netio

* The default scheme of ResourceLocator is changed from http to https.  

#### org.ojalgo.optimisation

* Extremely large (absolute value) lower/upper limits on variables or expressions are now treated as "no limit" (null).
* Extremely small (absolute value) lower/upper limits on variables or expressions are now treated as exactly 0.0.

#### org.ojalgo.random

* Fixed a minor bug in SampleSet - calculations would fail when repeatedly using SampleSet with empty sample sets 

#### org.ojalgo.series

* Various refactoring to the BasicSeries implementations. There is also a new nested interface BasicSeries.NaturallySequenced and some declarations have been moved there.
* Added the concept of an accumulator that may be used to accumulate the values of multiple put operations on the same key.
* New class CoordinatedSet - a set of coordinated (same start, end & resolution) series.

#### org.ojalgo.tensor

* New package!
* New interface Tensor with an implementation and a factory method. Not much you can do with this yet - functionality will be expanded slowly.

#### org.ojalgo.type

* Refactoring and additions to CalendarDate, CalendarDateUnit and CalendarDateDuration. Among other things there is a now an interface CalendarDate.Resolution that both CalendarDateUnit and CalendarDateDuration implement.

## [42.0.0] – 2017-02-03

### Changed

#### org.ojalgo.access

* Added a method aggregateRange(...) to Access1D.Aggregatable and created new Access2D.Aggregatable and AccessAnyD.Aggregatable interfaces. Their set of methods now match what's available in the Visitable interfaces.
* The interfaces Consumer1D, Consumer2D, ConsumerAnyD, Supplier1D, Supplier2D and SupplierAnyD have been removed - they didn't add anything.
* New interfaces Stream1D, Stream2D and StreamAnyD. They're not real streams, they don't (yet) extend BaseStream, but are intended to be stream-like.
* New interfaces Mutate1D.Receiver, Mutate2D.Receiver and MutateAnyD.Receiver. They extend Mutate_D and all their nested interfaces respectively and extends Consumer. In part these are replacements for the removed Consumer_D interfaces.
* The Callback_D interfaces as well as the passMatching(...) methods in the Access_D and Mutate_D interfaces are deprecated. They're replaced by a collection of messages named loop_(...) in the Structure_D interfaces.
* The method indexOfLargestInDiagonal(long,long) in Access2D.IndexOf is deprecated and replaced by indexOfLargestOnDiagonal(long). The new alternative is restricted to work on the main diagonal only, but the returned index is easier to understand and use.

#### org.ojalgo.array

* PrimitveArray is now abstract but has 2 instantiable subclasses Primitive32Array and Primitive64Array.
* New factory methods in Array1D, Array2D and ArrayAnyD that can delegate to any BasicMatrix factory that you supply.
* NumberList now implements Access1D.Visitable.
* New package org.ojalgo.array.blas: The aim is to refactor the code base so that methods matching BLAS functionality should be moved to this new package.
* The Unsafe/off-heap array implementations have been moved to the new ojAlgo-unsafe project (part of ojAlgo-extensions).

#### org.ojalgo.constant

* The POWERS_OF_2 in PrimitiveMath were incorrectly calculated - it's fixed now. At the same time the type was changed from int[] to long[] and the number of entries extended.

#### org.ojalgo.finance

* New constructor in SimplePortfolio taking an array of double as input (representing individual asset weights).

#### org.ojalgo.function

* The AggregatorSet class has a new nethod get(...) that will return the correct AggregatorFunction for a specified Aggregator instance.
* BigAggregator, ComplexAggregator, PrimitiveAggregator, QuaternionAggregator and RationalAggregator all now extend AggregatorSet.
* All previously existing variations of getXXFunction(...) in Aggregator has been deprecated and are replaced by by 1 new variant.
* Added a (NumberContext) enforce method to the FunctionSet class. It returns a UnaryFunction that enforces a NumberContext on the the function's input argument.
* Added andThen(...) and compose(...) methods, where applicable, to all BasicFunction subinterfaces.

#### org.ojalgo.matrix

* Both BasicMatrix and MatrixStore now extends the new Access2D.Aggregatable rather than Access1D.Aggregatable.
* Tweaking of several of the matrix decomposition (and task) implementations to improve numerical stability.
* New classes RowsSupplier and ColumnsSupplier that can be instantiated from the PhysicalStore.Factory:s (experimental design)

#### org.ojalgo.type

* All previously existing variations of getXXFunction(...) in NumberContext has been deprecated and are replaced by by 1 new variant that takes a FunctionSet as input.
* New class NativeMemory used as single point to allocate, read or write native memory.

## [41.0.0] – 2016-11-13

### Changed

#### org.ojalgo.access

* Moved the modifyMatching(...) methods from Mutate1D.Modifiable to a new interface Mutate1D.BiModifiable and only those classes that absolutely need to (to preserve existing functionality) implements that new interface. (Potentially api-breaking, but most likely not.) There are also corresponding interfaces Mutate2D.BiModifiable and MutateAnyD.BiModifiable
* The fillMatching(..) methods in Mutate1D.Fillable are deprecated.
* New (functional) interfaces Callback1D, Callback2D & CallbackAnyD. The Access?D and Mutate?D interfaces have also gotten new default methods named passMathing(...) that makes use of those new interfaces.
* There's a new method elements() in Access1D that returns an Iterable of ElementView1D - it allows to iterate over the instance's element "positions" without actually extracting the elements (unless you explicitly do so). There a corresponding method in Access2D. That interface also has methods rows() and columns() that does similar things but with rows and columns.
* ElementView1D now implements ListIterator rather than Iterator.
* New interface IndexMapper translates back and forth between an arbitrary "key" and a long index. Among other things used to implement the new (time) series classes.

#### org.ojalgo.array

* The previously package private class ArrayFactory is now public, and the static factory instances of BigArray, ComplexArray, PrimitiveArray, QuaternionArray and RationalArray are now also public.
* There's been additions to the ArrayFactory regarding how to create sparse or segmented arrays.
* New class NumberList - essentially an "ArrayList" backed by ojAlgo's BasicArray hierarchy of classes.
* New class LongToNumberMap - a long -> Number map - backed by ojAlgo's array classes.
* The previously deprecated methods searchAscending() and searchDescending() are now actually deleted, but the corresponding sortAscending() and sortDescending() got new implementation and had their deprecations removed instead.

#### org.ojalgo.finance

* There is now a new class EfficientFrontier to complement MarkowitzModel. If you don't want/need to be able set constraints and/or a target return/variance (like you can with the MarkowitzModel) then this new class is more efficient. Particular in regards to reusing partial results when calculating several points along the efficient frontier.
* The MarkowitzModel class now has a method optimiser() that return an instance of Optimiser that enable turning validation and debugging of the underlying optimization algorithm on/off.
* It is now possible to normalize any FinancePortfolio to the precision and scale (NumberContext) of your choice.
* The optional "cleaning" functionality of FinanceUtils' toCorrelations(...) and toVolatilities(...) methods have been improved.
* The DataSource class now implements the new org.ojalgo.netio.BasicParser interface.

#### org.ojalgo.function

* Additions to FunctionSet: atan2, cbrt, ceil, floor & rint.
* Made sure ojAlgo consistently (internally) uses PrimitiveFunction rather than java.lang.Math directly
* Improved the BigDecimal implementations of sqrt, root and the new cbrt functions.

#### org.ojalgo.matrix

* The resolve methods in IterativeSolverTask.SparseDelegate and MutableSolver, respectively, now return double rather than void or MatrixStore<Double> - they return the magnitude of the solution error.
* The method factory() in ElementsSupplier is renamed (deprecated) physical(). In MatrixStore you now have methods logical() and physical() returning MatrixStore.LogicalBuilder and PhysicalStore.Factory respectively.
* The nested class org.ojalgo.matrix.decomposition.DecompositionStore.HouseholderReference has been moved to the org.ojalgo.matrix.transformation package. Further it is now an interface rather than a class.
* The method copyToBuilder() in BasicMatrix has been renamed copy()
* It is now possible to extract complex valued eigenvectors (actually having ComplexNumber elements) using the getEigenvetors() and getEigenvetor(int) methods.
* The eigenvalue array returned by getEigenvalues() is no longer required to always be sorted. If it is sorted or not is indicated by the isSorted() method.
* The solve(...) methods in MatrixDecomposition.Solver are renamed getSolution(...)

#### org.ojalgo.netio

* The 2 classes BufferedInputStreamReader and BufferedOutputStreamWriter have been removed - they didn't do anything other/more than the usual streams and reader/writer classes.
* The getStreamReader() method of ResourceLocator now simply return a Reader rather than a BufferedReader.

#### org.ojalgo.optimisation

* The model parameter rescaling feature of ExpressionsBasedModel has been modified. Previously it didn't work very well with extremely large or small model parameters. Now with very large or small model parameters the rescaling functionality is turned off.
* Improved ExpressionsBasedModel's presolve functionality to identify and handle some cases of unbounded and/or uncorrelated variables.

#### org.ojalgo.random

* Added quartiles to SampleSet: getQuartile1(), getQuartile2(), getQuartile3() and getInterquartileRange()

#### org.ojalgo.series

* New builder instances in the BasicSeries interface. If you use them they will return implementations, new to v41, backed by array classes from the org.ojalgo.array package. It is now possible to use just about any date/time related class as a time series key.
* The methods getDataSeries() and getPrimitiveValues() are deprecated, both replaced by the new method getPrimitiveSeries(). Further the modifyAll(UnaryFunction) method is deprecated. You should do modifications on the series returned by getPrimitiveSeries().

## [40.0.0] – 2016-06-20

### Changed

#### org.ojalgo.access

* The Access1D.Builder, Access2D.Builder and AccessAnyD.Builder interfaces have been removed. The API of the BasicMatrix builder have changed slightly as a consequence of this.
* Many of the nested interfaces within Access1D, Access2D and AccessAnyD have been moved/renamed to be normal top level interfaces (declared in their own files). Typically this just means that import, implements and extends declarations within ojAlgo have changed.
* New nested interface Access1D.Aggregatable defining a new method N aggregateAll(Aggregator)
* New methods in Access1D - dot(Access1D<?>) and daxpy(double,Mutate1D) that bring basic (primitive double) linear algebra functionality to any/all Access1D implementation. Those are very useful operations to "always" have available.

#### org.ojalgo.array

* It is now possible to specify the initial capacity (the number of nonzeros) of a SparseArray, and a SparseArray can now be emptied / reset to all zeros.

#### org.ojalgo.finance

* Fixed a bug that erroneously set null constraints (unbounded) to zero with the MarkowitzModel and PortfolioMixer classes. This was mostly a problem when defining custom constraints on MarkowitzModel instances with lower limits only (the upper limit was erroneously set to 0.0).
* Fixed a bug in MarkowitzModel: Portfolios with shorting allowed and a target return/variance were not always calculated correctly.

#### org.ojalgo.function

* Deprecated org.ojalgo.function.aggregator.AggregationResults as well as the snapshot() method of org.ojalgo.function.aggregator.AggregationFunction.

#### org.ojalgo.matrix

* There is a new interface BasicMatrix.Builder that specifies the API of the BasicMatrix builder. Previously this was specified by Access2D.Builder that is now removed. The API changed in that the various builder methods no longer return the builder instance, but void.
* Improved performance with sparse and/or structured matrices - refactored existing multiplication code to actually make use of the firstInRow/Column and limitOfRow/Column methods. (Also fixed a couple of bugs related to implementations of those methods.)
* New package org.ojalgo.matrix.task.iterative containing interative equation system solvers such as JacobiSolver, GaussSeidelSolver and ConjugateGradientSolver.
* Two new methods in MatrixStore.Builder - limits(int,int) and offsets(int,int) - that lets you treat a subregion of a matrix as a (full) matrix.
* Changes to BasicMatrix:
  * The method add(int,int,Number) has been removed. BasicMatrix instances are immutable! Use copyToBuilder() instead.
  * It now extends as much as possible from the org.ojalgo.access and org.ojalgo.algebra packages. Similar methods previously defined in BasicMatrix are now replaced by whatever is in the superinterfaces resulting in some (api-breaking) signature changes.
  * As much as possible has been moved up from BasicMatrix to the various interfaces in org.ojalgo.access
  * Lots of things have been deprecated to enabled changes (possible) changes in the next version.
* New matrix decomposition factory instances. There is now one factory interface for each of the matrix decompositions as well as standard instantiations for "BIG", "COMPLEX" and "PRIMITIVE".
* The method MatrixStore#multiplyLeft(Access1D) has been renamed premultiply(Access1D), and the signature of MatrixStore#multiply(Access1D) has changed to multiply(MatrixStore). That's because it is now declared in org.ojalgo.algebra.Opreation.Multiplication.
* The class MatrixStore.Builder has been renamed MatrixStore.LogicalBuilder and the method in MatrixStore that returned an instance of it has been renamed from MatrixStore.builder() to MatrixStore.logical(). Further the MatrixStore.LogicalBuilder#build() method has been deprecated in favor of get().
* Fixed accuracy problem with the SVD and pseudoinverse for larger matrices, as well as a problem that could cause indefinite iterations with the SVD decomposition.
* The multiply-method where you supply a target (product) matrix has changed signature. It now returns void, and the target is an ElementsConsumer rather than a PhysicalStore.
* SparseStore now implements ElementsConsumer.
* The signature of the MatrixTask factory methods have changed. You now have to specify boolean flags for symmetric/hermitian and positive definite independantly.

#### org.ojalgo.optimisation

* Improved ConvexSolver. It now has much better performance with larger models. Current tests indicate a 50x speed improvement on a model of roughly 4k variables. With smaller models, < 100 variables, there's no significant difference between the old and new versions. These are internal changes only, but "significant". All unit test pass, but you should expect some changed behaviour.
* Some internal modifications to LinearSolver.

#### org.ojalgo.series

* Fixed bugs in CoordinationSet related to pruning and resampling when the series did not have specified names.

#### org.ojalgo.type

* Renamed Colour to ColourData
* Fixed a bug in CalendarDate#toSqlDate(). The Date was 70 years off. (The bug was introduced in v39.)
* CalendarDate now implements Temporal
* CalendarDateUnit now implements TemporalUnit
* CalendarDateDuration now implements TemporalAmount

## [39.0.0] – 2015-11-28

### Changed

>Everything (wasn't much) that made use of code outside the JRE profile "compact1" has been removed from ojAlgo. In terms of library functionality nothing has been removed, but there could be incompatibilities.

#### org.ojalgo.access

* Each of Access1D, Access2D and AccessAnyD now has a new nested interface Settable. The "set" methods of the Fillable interfaces are moved to Settable. Fillable and Modifiable now both extend Settable. The Settable interface declares "add" methods to complement "set". The Fillable interface now declares a set of "fillMatching" methods (moved up from some lower level implementations).
* The structure() method of AccessAnyD is deprecated and replaced with shape() that does exactly the same thing.
* The previously package private interfaces Structure1D, Structure2D and StructureAnyD are now public.
* New interfaces Access1D.Sliceable, Access2D.Sliceable and AccessAnyD.Sliceable.

#### org.ojalgo.algebra

* New package containing abstract algebra interfaces. This doesn't add any new features to ojAlgo. It just formalises and unifies some of the definitions. There are interfaces for Group, Ring, Field, VectorSpace...

#### org.ojalgo.matrix

* BasicMatrix now extends NormedVectorSpace from the new algebra package.
* MatrixStore now extends NormedVectorSpace from the new algebra package.
  * The method scale(Number) is deprecated and replaced by multiply(Number).
  * Refactoring of the MatrixStore hierarchy (their methods) due to api changes caused by the new algebra package. There are some new implementations and methods have been moved up and down the hierarchy.
* The methods isLowerLeftShaded() and isUpperRightShaded() of MatrixStore are deprecated and replaced by firstInRow(int), firstInColumn(int), limitOfRow(int) and limitOfColumn(int).
* The roles of the ElementsConsumer and ElementsSupplier interfaces have been greatly expanded. ElementsSupplier is now a superinterface to MatrixStore and it gained additional features. The ElementsConsumer largely defines the extensions to MatrixStore that make out the PhysicalStore interface.
* Refactoring of the MatrixDecompostion hierarchy (the org.ojalgo.matrix.decomposition package):
  * The capabilities of the various decompositions have been factored out to new/separate interfaces.
  * Integrated/merged the decomposition implementations from JAMA. (They've always been part of ojAlgo, but they were now moved, renamed and refactored.)
  * Performance tuning.
  * Matrix decompositions can now accept ElementsSupplier:s as input.

>API-breaking!

* All MatrixStore implementations (except the PhysicalStore implementations) are now package private. All constructors, factory methods or instances are now either removed och made package private.
* There is a new MatrixStore.Factory interface (as well as implementations for BIG, COMPLEX and PRIMITIVE). Through this new factory, and the previously existing, MatrixStore.Builder, you can access all features available with/by the various MatrixStore implementations.
* The MatrixStore.Builder has been cleaned of any methods that would require calculations on the matrix elements.
* The method multiplyLeft now returns an ElementsSupplier rather than a MatrixStore (a MatrixStore is an ElementsSupplier and you get a MatrixStore from any ElementsSupplier by calling "get")
* Some methods defined in the MatrixDecomposition interface now take an ElementsSupplier as input rather than an Access2D or a MatrixStore.
* MatrixStore now extends Access2D.Sliceable.

>API-breaking!

* There is a new SparseStore class (a MatrixStore implementation)
* Additions to MatrixUtils that get/copy the real, imaginary, modulus and argument properties of ComplexNumber matrices into primitive double valued matrices.

#### org.ojalgo.netio

* Refactoring related to BasicLogger and CharacterRing. In particular it is now possible (easier) to use a CharacterRing as a buffering BasicLogger.Printer.

#### org.ojalgo.optimisation

* Fixed a problem where you could get a NullPointerException with debug logging in the ConvexSolver.
* Changed the behaviour of the ConvexSolver (ActiveSetSolver) initialisation so that it now initiates to the optimal solution of the linear part of the model rather than any other feasible solution.
* Improved the presolve functionality of ExpressionsBasedModel to identify and eliminate some degenerate constraints.
* Modified how the initial solution extracted from the ExpressionsBasedModel is composed. Variable constraints are now considered to ensure feasibility. This primarily effects how the ConvexSolver is initialised.
* It is now possible to register solver integrations with the ExpressionsBasedModel. In other words; it is now possible to use third party solvers with ojAlgo's modelling tools. We've already built a basic CPLEX integration. The plan is to build a couple more and to release them all as Open Source here at GitHub.
* Optimisation.Options.slack changed from 14,8 to 10,8 and the logic for how the ExpressionsBasedModel validates a solution changed slightly.
* The ConvexSolver is now deterministic! For many years the ConvexSolver (previously QuadraticSolver) incorporated an element of randomness to break out of possible indefinite cycles. With numerically difficult problems this "feature" could result in varying solutions between subsequent solves - confusing. This strategy has now been replaced by a deterministic one that seems to work equally well, and being deterministic it is obviously much better.
* Slightly modified how the model parameters are scaled before being sent to a solver.
* ExpressionsBasedModel now accepts presolver plugins. The existing presolve functionality has been refactored to plugin implementations that can be individually turned on/off. It is possible for anyone to write an additional plugin.
* Refactoring and deprecations in ExpressionsBasedModel. Among other things all the get/set-linear/quadratic-factor methods are deprecated. There simply called get/set now.
* All select-methods are deprecated and (will be) replaced by the new methods variables(), constraints() and bounds().

>API-breaking!

* The entire package org.ojalgo.optimisation.system has been deleted. Its functionality is now provided by the various solvers directly.

>API-breaking!

#### org.ojalgo.random

* SampleSet now has a method getStandardScore(index) that returns the normalized standard score (z-score) of that particular sample.
* It is now possible to swap/change the underlying data of a SampleSet using the swap(Access1D<?>) method.

#### org.ojalgo.scalar
* Scalar now extends the interfaces from the new algebra package
* Improved numerical accuracy of complex number division

>API-breaking!

* All public constructors are removed in favour of factory methods.

>API-breaking!

## [38.0.0]

### Changed

The first version to require Java 8!

## [37.0.0] / [37.1.0]

### Changed

The last version to not require Java 8! (Targets Java 7) No real new features compared to v36.

v37.1 contains a backport of the optimisation packages from the upcoming v38 (as it was 2015-01-31). It has a number of important improvements. Apart from that it is identical to v37, and still targets Java 7.<|MERGE_RESOLUTION|>--- conflicted
+++ resolved
@@ -42,13 +42,6 @@
 - The merge functionality of AggregatorFunction is deprecated.
 - Everything related to "power of 2" has been deprecetd in PrimitiveMath. 
 - FunctionUtils has been deprecated. Everything in it has been moved elsewhere – mostly to MissingMath.
-<<<<<<< HEAD
-
-### Removed
-
-- 
-=======
->>>>>>> e0ab82ae
 
 ### Fixed
 
