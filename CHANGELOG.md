--- conflicted
+++ resolved
@@ -11,6 +11,9 @@
 ## [Unreleased]
 
 > Corresponds to changes in the `develop` branch since the last release
+
+
+## [48.2.0] – 2020-06-22
 
 ### Added
 
@@ -64,63 +67,6 @@
 
 - The all `int` version of the `Structure2D.index(...)` method. With larger 2D structures this would overflow.
 
-<<<<<<< HEAD
-=======
-## [48.2.0] – 2020-06-22
-
-### Added
-
-#### org.ojalgo.function
-
-- New atan2 approximation that is about 10x faster than the ordinary Math.atan2
-- The lower/upper incomplete Gamma functions
-
-#### org.ojalgo.random
-
-- Implemented the ChiSquare distribution
-- Implemented the T distribution
-
-#### org.ojalgo.structure
-
-- New method repeat(int,int) in Structure2D.Logical implemented in MatrixStore.LogicalBuilder and BasicMatrix.LogicalBuilder.
-
-#### org.ojalgo.type
-
-- New array builder and (type) converter class named FloatingPointReceptacle.
-- PrimitiveNumber implementations for all primitive number types.
-- New classes EntryPair, EntryList, EntrySet and IndexedMap to deal with key-value pairs in various ways.
-
-### Changed
-
-#### org.ojalgo.optimisation
-
-- Changed how the IntegerSolver instantiates its ForkJoinPool; using Java 9's more expressive constructor if it's available.
-- Modifications to the parameter scaling functionality of ExpressionsBasedModel
-
-### Deprecated
-
-#### org.ojalgo.type
-
-- Everything, previously existing, in the org.ojalgo.type.keyvalue package has been deprecated. Instead there is a new interface EntryPair, as well as a collection of implementations, that replace it. The functionality of the old and new stuff only partially overlap. There are also matching classes EntryList, EntrySet and others.
-
-### Fixed
-
-#### org.ojalgo.matrix
-
-- Fixed a problem in SparseStore when concurrently adding different elements
-- Reviewed and potentially fixed various problems regarding matrix multiplication with more Than `Integer.MAX_VALUE` elements.
-
-#### org.ojalgo.optimisation
-
-- Fixed a problem where `time_abort` would be ignored if the solver had found a feasible solution. (In that case it would only check `time_suffice`.)
-
-### Removed
-
-#### org.ojalgo.structure
-
-- The all `int` version of the `Structure2D.index(...)` method. With larger 2D structures this would overflow.
-
->>>>>>> d08f646d
 ## [48.1.0] – 2020-01-15
 
 ### Changed
