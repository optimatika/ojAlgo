> Removal of code that has been deprecated past 1 major release is typically not mentioned

# [Not yet released]

> Corresponds to changes in the `develop` branch since the last release

## org.ojalgo.matrix

<<<<<<< HEAD
* Various deprecations in MatrixStore.LogicalBuilder and the corresponding LogicalBuilder:s of PrimitiveMatrix, ComplexMatrix & RationalMatrix. Everything in the LogicalBuilder:s are now either defined in org.ojalgo.structure.Structure2D.Logical or deprecated.
=======
* Tweaked the isSolvable() method implementations of the Cholesky decompositions to return `true` slightly less often.
* The debug logging of the iterative solvers now output the relative error at each iteration.
>>>>>>> fa9b6112

## org.ojalgo.optimisation

* Minor rounding/precision related change to how ExpressionsBasedModel receives the solution from the solver and then returns it. The `options.solution` property is now enforced.

## org.ojalgo.structure

* Additions to Structure2D.Logical (Moved definitions from MatrixStore.LogicalBuilder to here).

# v47.2.0: 2019-05-03

## org.ojalgo.data

* Renamed DataPreprocessors to DataProcessors, and added methods to create a covariance matrix from an SVD.

## org.ojalgo.function

* Added a couple more utilities to MissingMath

## org.ojalgo.matrix

* New LU decomposition implementation that is faster for small matrices.
* Fixed a bug related to solving equation systems and inverting matrices using SingularValue at certain matrix sizes.
* Renamed checkAndCompute to checkAndDecompose in the MatrixDecomposition.Hermitian interface
* Extended the MatrixStore.LogicalBuilder rows() and columns() methods to allow for negative indexes that refer to all zero rows/columns.
* New more efficient implementation of MatrixStore.LogicalBuilder.diagonal() data structure.
* The MatrixDecomposition interface now extends Structure2D so that you can get the size/shape of the original matrix.
* Additions to the MatrixDecomposition.RankRevealing interface. It is now possible to estimate the rank using a custom threshold. Also reworked all code related to estimating rank (in all implementations of that interface).

## org.ojalgo.netio

* New funcion to generate random strings of ASCII characters, of specified length.

## org.ojalgo.optimisation

* The optimisation model parameter scaling functionality has been tweaked to be more in line with the improved "rank revealing" of matrices.
* Minor improvements to ConvexSolver

## org.ojalgo.structure

* The Stream2D interface now has methods operateOnColumns(...) and operateOnRows(...)

# v47.1.2: 2019-04-23

## org.ojalgo.matrix

* Fixed bug related to LDL – stackoverflow if you called isSolvable() on some LDL instances.
* Various tweaks and cleanup with MatrixDecompostion:s

# v47.1.1: 2019-04-12

## org.ojalgo.constant

* The stuff that was deprecated with v47.1.0 are now removed. (Keeping it around may cause problems with some IDE:s) Just update your import statements to org.ojalgo.function.constant rather than org.ojalgo.constant.

## org.ojalgo.data

* Additions and improvements to DataPreprocessors, but they're now column oriented only.

## org.ojalgo.matrix

* The ElementsConsumer interface has been renamed TransformableRegion. This is an intermediate definitions interface - subinterfaces and concrete implementations are not affected other than with their implements and extends declarations.

## org.ojalgo.structure

* The interfaces Mutate1D.Transformable, Mutate2D.Transformable and MutateAnyD.Transformable introduced with v47.1.0 are removed again – bad idea.
* The Stream1D, Stream2D and StreamAnyD each got a new method named operateOnAny that takes a Transformation?D as input.
* The Mutate1D.ModifiableReceiver, Mutate2D.ModifiableReceiver and MutateAnyD.ModifiableReceiver each got a new method named modifyAny that takes a Transformation?D as input.

# v47.1.0: 2019-04-09

## org.ojalgo.constant

* Everything in this package has been moved to org.ojalgo.function.constant

## org.ojalgo.data

* New package that currently only contains an (also new) class DataPreprocessors. The intention is that this is where various data preprocessors utilities will go.

## org.ojalgo.function

* New package org.ojalgo.function.special with currently 4 new classes: CombinatorialFunctions, ErrorFunction, GammaFunction and MissingMath.
* New package org.ojalgo.function.constant with constants related to doing basic maths on different types.
* Moved constants defined in various classes to the new org.ojalgo.function.constant package, and deprecated a ffew others that will be made private.

## org.ojalgo.matrix

* Fixed a problem with one of the Eigenvalue implementations - it would check for symmetric/hermitian but then failed to make use of the results.
* Fixed a problem with some of the Eigenvalue implementations regarding ordering of the eigenvales/eigenvectors – they were not always ordered in descending absolut order (used to consider the sign).
* The interface TransformationMatrix has been removed. Partly this functionality has been revoked, and partially replaced by the new Transformation2D interface.

## org.ojalgo.optimisation

* Refactoring of the presolvers. Among other things there are now presolvers that perform integer rounding. Previously existing presolvers have also been improved. There is also a new presolver that removes (obviously) redundant constraints.
* Modified what happends when you relax an integer model. Now the variables are kept as integer variables, but the model set a flag that it is relaxed. This means the presolvers can now make use of the integer property and thus perform better.
* The MPS file parser, MathProgSysModel, has been modified to not strictly use field index ranges, but instead more freely interpret whitespace as a delimiter. This is in line with commonly used MPS format extensions and allows ojAlgo to correctly parse/use a larger set of models. Further MathProgSysModel is no longer a model – it no longer implements Optimisation.Model. This should/will be a model file parser, and nothinng else.
* Major extension and refactoring of optimisation test cases. In particular the test cases in ojAlgo are now available to the various solver integration modules in ojAlgo-extensions.
* When adding a solver integration to ExpressionsBasedModel it is now possible to differentiate between preferred and fallback solvers - addIntegration() has been replaced with addPreferredSolver() and addFallbackSolver().
* Fixed a concurrency related problem with the sparse simplex solver.
* There is now an options 'options.sparse' that control if sparse/iterative solvers should be favoured over dense/direct solvers, or not.
* Tweaking of ConvexSolver internals – several small changes that in combination makes a big difference on some numerically challenging problems.
* Fixed a bug in ConvexSolver (ActiveSetSolver) that caused the `suffice` stopping conditions to not be considered since the state was set to APPROXIMATE raher than FEASIBLE.

## org.ojalgo.random

* New Cauchy distribution RandomNumber.
* Partial implementation of Student's TDistribution
* Deprecated the RandomUtils class and moved its various methods to classes in the new org.ojalgo.function.special package.
* For continuous distributions the getProbability methods has been renamed getDensity.
* Minor performance improvement to SampleSet when calling getStandardDeviation() repeatedly.

## org.ojalgo.structure

* New interfaces Transformation1D, Transformation2D and TransformationAnyD as well as Mutate1D.Transformable, Mutate2D.Transformable and MutateAnyD.Transformable. The Transformation?D interfaces are functional. With them you can write custom "mutators" that can be used on everything that implements the Transformable interfaces.
* The interfaces Access1D.Elements, Access1D.IndexOf, Access2D.Elements, Access2D.IndexOf, AccessAnyD.Elements and AccessAnyD.IndexOf have been deprecated.


## org.ojalgo.type

* Additions to Stopwatch that make it easier to compare with time limits in various forms.

# v47.0.0: 2018-12-16

## org.ojalgo.array

* SparseArray: It is now possible to visit the nonzero elements in an index range with a functional callback interface - you can have a lambda called by each nonzero element in a range.

## org.ojalgo.matrix

* The BasicMatrix interface has been removed. More precisely it has been merged with the abstract package private class AbstractMatrix (and that class was then renamed BasicMatrix). Further all supporting (nested) classes and interfaces as well as the MatrixFactory class has been refactored in a similar way. The various matrix implementations (PrimitiveMatrix, ComplexMatrix, RationalMatrix and QuaternionMatrix) are now entirely self-contained - not generic in any way.
* The MatrixUtils class has been deprecated. Everything in it has been moved to other (different) places. No features or functionality are removed.
* Reshuffled the declarations in Mutate1D, Mutate2D and MutateAnyD. Nothing is removed. This only affects those doing low-level ojAlgo programming.
* Internal refactoring and performance improvements in SparseStore.

## org.ojalgo.netio

* Complete rewrite of ResourceLocator. It can still be used the same was as before (roughly the same API for that) but it now also support more advanced usage. ResourceLocator has taken steps towards becoming an "http client" with support for cookies, sessions, requests and responses.
* New interface BasicLogger.Printable to be used by classes that need detailed debug logging.

## org.ojalgo.optimisation

* Iterations and time limits are now enforced for the LP solver. (Only worked for the QP and MIP solver before.)
* Changed how the initial solution, extracted from the model and supplied to the solvers, is derived. This primarily affects the ConvexSolver.
* Changed how the ConvexSolver utilises the supplied initial solution to derive a better set of initially active inequalities.
* Modified the ConvexSolver/ActiveSetSolver behaviour regarding failed subproblems and iteration limits. Re-solving a failed subproblem now counts as a separate iteration, and iteration and time limits are enforced when determining if a failed subproblem should be re-solved or not.
* ConvexSolver validation is now slightly less strict. (Tiny negative eigenvalues are now allowed.)

## org.ojalgo.series

* The ´resample´ methods have been removed from the NaturallySequenced interface. Resampling is now only possible with the CalendarDateSeries implementation.

## org.ojalgo.type

* Refactoring to CalendarDate, CalendarDateUnit and CalendarDateDuration; simplified implementations that are better aligned with the java.time classes.


# v46.3.0: 2018-10-12

* Now builds a separate test-jar artefact. It contains a test utilities class that can be used by libraries that extend ojAlgo to help test some ojAlgo specific types.
* Added a main method in org.ojalgo.OjAlgoUtils that output info about the environment.

## org.ojalgo.matrix

* The BasicMatrix interface has been deprecated!!! The various implementations will remain - all of them - but you should use those implementations directly/explicitly rather than the interface.

# v46.2.0: 2018-10-04

Nothing in ojAlgo implements Serializable - a few odd classes used to declare that they did, but serialization has never been supported.

## org.ojalgo.matrix

* Fixed a bug related to transposing ElementConsumer/Supplier
* Performance improvements on some SparseStore operations

## org.ojalgo.netio

* Refactored the various IDX.print(...) methods

## org.ojalgo.structure

* Access1D no longer extends Iterable. To iterate over the elements use `elements()`.

# v46.1.0: 2018-09-17

## org.ojalgo.ann

* Refactoring, tuning and improvements.

## org.ojalgo.array

* The Array1D, Array2D and ArrayAnyD factories now have specific makeSparse(...) methods. Previously the makeZero(...) methods would automatically switch to creating sparse internals when it was large enough. Users were not aware of this (didn't want/need sparse) and performance was very poor.

## org.ojalgo.netio

* New class IDX with utilities to read, parse and print contents of IDX-files. (To access the MNIST database of handwritten digits: http://yann.lecun.com/exdb/mnist/)

## org.ojalgo.scalar

* A new abstract class, ExactDecimal, to help implement exact decimal numbers (fixed scale) as well as an example implementation Money.

## org.ojalgo.structure (previously org.ojalgo.access)

* Added default methods to get all primitive number types from Access1D, Access2D and AccessAnyD and to somewhat modified the ones in AccessScalar: `byteValue(), shortValue(), intValue(), longValue(), floatValue(), doubleValue()`.
* AccessAnyD now has a method `matrices()` that return a `Iterable<MatrixView<N>>`. On a multi-dimensional data structure you can iterate over its 2D (sub)matrices. Useful when you have a 3-dimensional (or more) data structure that is actually a collection of 2D matrices.

# v46.0.0: 2018-08-19

## org.ojalgo.access

* package renamed org.ojalgo.structure

## org.ojalgo.ann

* Rudimentary support for ArtificialNeuralNetwork. You can build, train and use feedforward neural networks.

## org.ojalgo.array

* The BasicArray.factory(?) method has been removed. It should never have been public
* New indexOf(array, value) utility methods in Raw1D

## org.ojalgo.constant

* New constants in BigMath and PrimitiveMath: TWO_THIRDS and THREE_QUARTERS

## org.ojalgo.function

* New PredicateFunction interface.
* New PlainUnary interface.

## org.ojalgo.matrix

* BigMatrix, BigDenseStore and ComplexDenseStore are removed. They were deprecated before - now they're actually gone!
* Fixed bug: The getEigenpair(int) method of the Eigenvalue interface threw an ArrayIndexOutOfBoundsException
* Fixed a couple of issues related to calculating the nullspace (using QR or SVD decompositions).
* Revised the BasicMatrix interface - cleaned up some old deprecated stuff.
* BasicMatrix.Builder interface has been renamed BasicMatrix.PhysicalBuilder and its feature set extended. In addition there is now a BasicMatrix.LogicalBuilder. Stuff that should be done via those builders are now deprecated in the main, BasicMatrix, interface.
* The various BasicMatrix implementations now implement Access2D.Collectable which allows them to be more efficiently used with MatrixDecomposition:s.

## org.ojalgo.netio

* Improvements/extensions to the BasicParser interface - it is now possible to skip a header line.

## org.ojalgo.optimisation

* New interface UpdatableSolver that will contain a selection of optional methods to do in-place updates of solvers. Currently there is only one such method - fixVariable(?).
* New class ExpressionsBasedModel.Intermediate used by the IntegerSolver to exploit the capabilities exposed by UpdatableSolver.
* Many thing internal to the IntegerSolver (MIP solver) have changed. In general things are cached, re-used and updated in-place more than before.
* New option 'mip_defer' that control an aspect of the branch-and-bound algorithm in IntegerSolver. (Read its javadoc.)

## org.ojalgo.scalar

* There is now a ComplexNumber.NaN constant.

## org.ojalgo.structure (previously org.ojalgo.access)

* New default methods aggregateDiagonal(..), sliceDiagonal(...), visitDiagonal(...), fillDiagonal(...) and modifyDiagonal(..) targeting the main diagonal.
* New default methods in Factory2D to make it easier to create 2D-structures of single rows or columns.
* Mutate2D.BiModifiable now (again) extends Mutate2D.Modifiable and defines additional methods modifyMatchingInRows(...) and modifyMatchingInColumns(...)

## org.ojalgo.type

* New class ObjectPool
* The generics type parameter of NumberContext.Enforceable changed from `<N extends Number>` to `<T>`.

# v45.1.0: 2018-04-13

## org.ojalgo.access

* 3 new interfaces Structure2D.ReducibleTo1D, StructureAnyD.ReducibleTo1D and StructureAnyD.ReducibleTo2D
* Most (all) of the *AnyD interfaces got new or updated methods "set" methods: aggregateSet(...), visitSet(...), fillSet(..), modifySet(...), sliceSet(...)
* New functional interface Structure1D.LoopCallback to be used when iterating through a set of subloops.

## org.ojalgo.array

* Array1D now implements Access1D.Aggregatable
* Array2D now implements Access2D.Aggregatable as well as Structure2D.ReducibleTo1D
* ArrayAnyD now implements AccessAnyD.Aggregatable as well as StructureAnyD.ReducibleTo1D and StructureAnyD.ReducibleTo2D
* Additions or cleanup of the various methods relating subsets of elements: aggregateSet(...), visitSet(...), fillSet(..), modifySet(...), sliceSet(...)
* Fixed a bug regarding fillAll(...) on a SparseArray - it didn't fill all, just the currently set (already existing) elements. (Performing fillAll on a SparseArray is stupid.)

## org.ojalgo.function

* New aggregator function AVERAGE. (The Aggregator enum has a new member, and the AggregatorSet class has new method.)

## org.ojalgo.matrix

* BasicMatrix now implements Structure2D.ReducibleTo1D
* Improved firstInRow/Column and limitOfRow/Column logic of AboveBelowStore and LeftRightStore.
* MatrixStore now implements Structure2D.ReducibleTo1D. The rows/columns are reduced to ElementSupplier:s so you can continue working with the numbers before supplying the elements to some ElementsConsumer.

## org.ojalgo.netio

* New class LineSplittingParser - a very simple csv parser
* New class TableData - used to create a "table" of values that can then be exported to a csv file.

# v45.0.0: 2018-03-30

>Switced to using JUnit 5!

## org.ojalgo.access

* Methods Access1D.wrapAccess1D(...) has been renamed simply Access1D.wrap(...), and similarly Access2D.wrap(...)
* Add/restore fillMatching(...) methods to the Mutate1D.Fillable interface.

## org.ojalgo.function

* New method getLinearFactors() in MultiaryFunction.TwiceDifferentiable that returns the gradient at 0.

## org.ojalgo.matrix

>> ### **Major Changes!!**

* Changed matrix multiplication code to be better on modern hardware & JVM:s (not fully verified to be better).
* Everything "Big" has been deprecated: BigMatrix, BigDenseStore and everything else using BigDecimal elements. This is intended to be replaced by the new RationalNumber based implementations. 
* The ComplexNumber related code (all of it) has been refactored/generalised to handle any Scalar implementation (ComplexNumber, RationalNumber, Quaternion and any other future implementations). ComplexDenseStore has been deprecated and replaced by GenericDenseStore<ComplexNumber>.
* New interfaces MatrixTransformation and MatrixTransformation.Transformable - an attempt to unify matrix transformation implementations.
* New package org.ojalgo.matrix.geometry containing mutable 3D vector math classes.
* Fixed a bug with sparse matrix multiplication – in some cases the result was wrong (depending on the internal structure of the nonzero elements). The bug was actually in the SparseArray class.
* Fixed a bug with incorrect pseudoinverse in RawSingularValue.
* Fixed correct sign on determinant in QR decompositions

## org.ojalgo.netio

* Added default methods to BasicLogger.Printer to simplify creating custom implementations.

## org.ojalgo.optimisation

* Added new methods getUnadjustedLowerLimit() and getUnadjustedUpperLimit() to the Variable and Expression classes.
* Optimisation.Options now allow to specify a solver specific configurator method. This is useful when creating 3:d party solvers.
* Experimental support for Special Ordered Sets (SOS) in ExpressionsBasedModel.
* Variable:s are now ordered (compared using) their indices rather than their names.
* New variants of addVariable() and addExpression() methods that don't require you to supply an entity name. (A name is generated for you.)
* Changes to presolver and validation code. Fixed a whole bunch of problems, mainly related to rounding errors.
* Refactoring in the IntegerSolver. It should now be more memory efficient. Also, somewhat, modified the branching strategy.
* Added the possibility to get progress logging from the solvers (Currently only implemented in IntegerSolver). `model.options.progress(IntegerSolver.class);`

>> **API breaking!**

* The 'slack', 'problem', 'objective' and 'integer' properties of Optimisation.Options have been unified and replaced by a new property 'feasibility'.

## org.ojalgo.random

* It is now possible to setSeed(long) on any RandomNumber and Random1D instance.

## org.ojalgo.scalar

* RationalNumber has been re-implemented using primitive long and numerator and denominator (they used to be BigInteger).
* RationalNumber can now be instatiated from a double without creating any objevts other than the resulting RationalNumber instance. There is also an alternative implementation using rational approximation.

## org.ojalgo.type

* New TypeContext implementation, named TemporalContext, to handle the classes from Java's new date time API. The older DateContext is still available.
* Bug fixed in a NumberContext factory method - getPercent(int,Locale)

# v44.0.0: 2017-09-27

## org.ojalgo.access

* Deprecated AccessUtils. All the various utility methods have been moved to other places - primarily to the Acess1D, Access2D or AccessAnyD interfaces.
* The generic declaration of the IndexMapper interface has been changed from <T extends Comparable<? super T>> to simply <T>, and it is now a nested interface of Structure1D. Similarly there are now nested interfaces RowColumnMapper and ReferenceMapper in Structure2D and StructureAnyD respectively.
* The ElementView1D interface no longer extends ListIterator, but only Iterator. Instead it now extends Spliterator, and there is now a metod stream(boolean).
* The Mutate1D interface now declares a method reset() that should reset the mutable structure to an (all zeros) initial state.
* The Factory_D interfaces now has new variants of the makeZero(...) and makeFilled(...) methods that take Structure_D instances as input.

## org.ojalgo.array

* Deprecated ArrayUtils. All the various utility methods have been moved to other places - primarily to the new Raw1D, Raw2D or RawAnyD classes. (ArrayUtils was split into Raw1D, Raw2D and RawAnyD.)

## org.ojalgo.concurency

* The DivideAndConquer class now has a limit on the total number of threads it will create. (If a program had multiple threads that each invoked some multithreaded part of ojAlgo, the total number of threads would multiply and grow out of control.)

## org.ojalgo.constant

* New constant GOLDEN_RATIO

## org.ojalgo.finance

* This entire package has been moved to the ojAlgo-finance repository/project/artefact !!!
* Fixed a bug related to downloading historical data from Google and/or Yahoo Finance. When parsing the initial header line failed it was still translated to an actual data item with all zero values at a default/dummy date.
* New version of YahooSymbol that works with Yahoo Finance's changes. (They deliberately changed/broke the previously existing method of downloading.)

## org.ojalgo.matrix

* org.ojalgo.matrix.task.TaskException has been removed and replaced with org.ojalgo.RecoverableCondition.
* org.ojalgo.matrix.MatrixError has been removed and replaced with various standard java.lang.RuntimeException subclasses instantiated via factory methods in org.ojalgo.ProgrammingError.
* New interface MatrixDecomposition.RankRevealing that define two methods: getRank() and isFullRank(). Several of the existing decompositions now implement this interface. This also caused a review of the implementations of the isSolvable() method of the MatrixDecomposition.Solver interface.
* Deprecated isSquareAndNotSingular() of the LU interface.
* Improved the multiplication code of SparseStore, ZeroStore and IdentityStore. In particular sparse matrix multiplication is now parallelised.
* Moved (deprecated) the matrix size thresholds methods from org.ojalgo.matrix.MatrixUtils to org.ojalgo.matrix.store.operation.MatrixOperation.
* Altered the RowsSupplier and ColumnsSupplier classes to (always) use sparse rows/columns.

## org.ojalgo.netio

* The parse(String) method of BasicParser now declares to throw a RecoverableCondition. Failure to parse an individual line now just results in that line being skipped, and the process moves on to the next line.
* The ResourceLocator class has been refactored. Essentially it's a URI/URL builder and it is now implemented using the builder pattern. The changes are API breaking this class is rarely used directly. It is mostly used indirectly via GoogleSymbol and YahooSymbol, and those classes' public API:s are intact.

## org.ojalgo.optimisation

* Improved the ConvexSolver to better handle cases with not positive definite and/or rank deficient covariance matrices (the quadratic term).
* Improved the IntegerSolver to better handle cases with problem parameters with significant magnitude differences (it affected the branching strategy unfavourably).
* Fixed a problem with debug printing in the IntegerSolver.
* Refactored major parts of the LinearSolver. Among other things the internal data structures are now sometimes sparse depending on the problem size (and sparsity).
* Refactored parts of the ConvexSolver to make better use of sparsity (and other things).

## org.ojalgo.series

* The declaration of the resample(...) methods of CalendarDateSeries have been moved to the BasicSeries.NaturallySequenced interface with generalised signatures.
* The TimeSeriesBuilder can now be configured using CalendarDate.Resolution rather than only CalendarDateDuration.

## org.ojalgo.type

* New Stopwatch class
* The CalendarDate constructor with a String argument/parameter now declares to throw a RecoverableCondition.
* NumberContext now has specific format(double) and format(long) methods, and now formats decimals with a variable number of fraction digits.
* NumberContext now has new compare(double,double) and compare(float,float) that are alternatives to the compare(...) methods in Double and Float - the only difference is that these return 0 when the two input args are ==.

# v43.0.0: 2017-04-22

* It is now possible to turn off warnings related to missing hardware profiles. Set a system property 'shut.up.ojAlgo' to anything, not null, and you won't see those warnings. (It would be must better if you contributed your hardware profile to ojAlgo.)

## org.ojalgo.access

* Added new interfaces Access_D.Collectable to be used as super interfaces to the Stream_D interfaces, and used as input parameter type for matrix tasks and decompositions. The new interfaces interacts with the Mutate_D.Receiver interfaces and to some extent replaces the Supplier_D interfaces removed with v42.
* There's a new package private interface FactorySupplement used as a common superinterface to the Facory_D interfaces. It declares methods that give access to FunctionSet, AggregatorSet and Scalar.Factory instances - all 1D, 2D and AnyD factories now have this.
* The Stream_D interfaces got some new utility variants of operateOnAll-methods.
* New interfaces Mutate_D.Mixable that allow aggregating individual elements using the supplied binary "mixer" function.
* New interface Mutate1D.Sortable

## org.ojalgo.array

* Addedd a Collector (Java 8 streams) that creates NumberList instances.
* Deprecated all previously existing factory methods in NumberList, LongToNumberMap and SparseArray. They are replaced with new alternatives (1 each). The new factories are configurable using builder pattern.
* SegmentedArray now package private. If you had explicit references to this class you have a compilation error. Switch to using some of the BasicArray pr DenseArray factories. If necessary things will be segmented for you.
* BufferArray is now abstract and has two package private subclasses DoubleBufferArray and FloatBufferArray. You instantiate them via factories in BufferArray.

## org.ojalgo.finance

* Yahoo now requires to use https rather http when downloading historical financial data. Both YahooSymbol and GoogleSymbol now use https.

## org.ojalgo.function

* Two new additions to FunctionSet - "logistic" and "logit".

## org.ojalgo.matrix

* Replaced all usage of ElementsSupplier as input parameter type with Access2D.Collectable.
* Removed all public/external usage of DecompositionStore and replaced it with PhysicalStore.
* Moved (deprecated) the various equals(...) and reconstruct(...) methods from MatrixUtils to the respective matrix decomposition interfaces.
* Deprecated Eigenvalue.getEigenvector(int) and replaced it with Eigenvalue.getEigenpair(int)
* Various internal improvements to the Eigenvalue and Singular Value implementations.
* Deprecated the Schur decomposition. Eigenvalue decompositions are of course still supported. It's just Schur "on its own" that is deprecated.

## org.ojalgo.netio

* The default scheme of ResourceLocator is changed from http to https.  

## org.ojalgo.optimisation

* Extremely large (absolute value) lower/upper limits on variables or expressions are now treated as "no limit" (null).
* Extremely small (absolute value) lower/upper limits on variables or expressions are now treated as exactly 0.0.

## org.ojalgo.random

* Fixed a minor bug in SampleSet - calculations would fail when repeatedly using SampleSet with empty sample sets 

## org.ojalgo.series

* Various refactoring to the BasicSeries implementations. There is also a new nested interface BasicSeries.NaturallySequenced and some declarations have been moved there.
* Added the concept of an accumulator that may be used to accumulate the values of multiple put operations on the same key.
* New class CoordinatedSet - a set of coordinated (same start, end & resolution) series.

## org.ojalgo.tensor

* New package!
* New interface Tensor with an implementation and a factory method. Not much you can do with this yet - functionality will be expanded slowly.

## org.ojalgo.type

* Refactoring and additions to CalendarDate, CalendarDateUnit and CalendarDateDuration. Among other things there is a now an interface CalendarDate.Resolution that both CalendarDateUnit and CalendarDateDuration implement.

# v42.0.0: 2017-02-03

## org.ojalgo.access

* Added a method aggregateRange(...) to Access1D.Aggregatable and created new Access2D.Aggregatable and AccessAnyD.Aggregatable interfaces. Their set of methods now match what's available in the Visitable interfaces.
* The interfaces Consumer1D, Consumer2D, ConsumerAnyD, Supplier1D, Supplier2D and SupplierAnyD have been removed - they didn't add anything.
* New interfaces Stream1D, Stream2D and StreamAnyD. They're not real streams, they don't (yet) extend BaseStream, but are intended to be stream-like.
* New interfaces Mutate1D.Receiver, Mutate2D.Receiver and MutateAnyD.Receiver. They extend Mutate_D and all their nested interfaces respectively and extends Consumer. In part these are replacements for the removed Consumer_D interfaces.
* The Callback_D interfaces as well as the passMatching(...) methods in the Access_D and Mutate_D interfaces are deprecated. They're replaced by a collection of messages named loop_(...) in the Structure_D interfaces.
* The method indexOfLargestInDiagonal(long,long) in Access2D.IndexOf is deprecated and replaced by indexOfLargestOnDiagonal(long). The new alternative is restricted to work on the main diagonal only, but the returned index is easier to understand and use.

## org.ojalgo.array

* PrimitveArray is now abstract but has 2 instantiable subclasses Primitive32Array and Primitive64Array.
* New factory methods in Array1D, Array2D and ArrayAnyD that can delegate to any BasicMatrix factory that you supply.
* NumberList now implements Access1D.Visitable.
* New package org.ojalgo.array.blas: The aim is to refactor the code base so that methods matching BLAS functionality should be moved to this new package.
* The Unsafe/off-heap array implementations have been moved to the new ojAlgo-unsafe project (part of ojAlgo-extensions).

## org.ojalgo.constant

* The POWERS_OF_2 in PrimitiveMath were incorrectly calculated - it's fixed now. At the same time the type was changed from int[] to long[] and the number of entries extended.

## org.ojalgo.finance

* New constructor in SimplePortfolio taking an array of double as input (representing individual asset weights).

## org.ojalgo.function

* The AggregatorSet class has a new nethod get(...) that will return the correct AggregatorFunction for a specified Aggregator instance.
* BigAggregator, ComplexAggregator, PrimitiveAggregator, QuaternionAggregator and RationalAggregator all now extend AggregatorSet.
* All previously existing variations of getXXFunction(...) in Aggregator has been deprecated and are replaced by by 1 new variant.
* Added a (NumberContext) enforce method to the FunctionSet class. It returns a UnaryFunction that enforces a NumberContext on the the function's input argument.
* Added andThen(...) and compose(...) methods, where applicable, to all BasicFunction subinterfaces.

## org.ojalgo.matrix

* Both BasicMatrix and MatrixStore now extends the new Access2D.Aggregatable rather than Access1D.Aggregatable.
* Tweaking of several of the matrix decomposition (and task) implementations to improve numerical stability.
* New classes RowsSupplier and ColumnsSupplier that can be instantiated from the PhysicalStore.Factory:s (experimental design)

## org.ojalgo.type

* All previously existing variations of getXXFunction(...) in NumberContext has been deprecated and are replaced by by 1 new variant that takes a FunctionSet as input.
* New class NativeMemory used as single point to allocate, read or write native memory.

#v41.0.0: 2016-11-13

## org.ojalgo.access

* Moved the modifyMatching(...) methods from Mutate1D.Modifiable to a new interface Mutate1D.BiModifiable and only those classes that absolutely need to (to preserve existing functionality) implements that new interface. (Potentially api-breaking, but most likely not.) There are also corresponding interfaces Mutate2D.BiModifiable and MutateAnyD.BiModifiable
* The fillMatching(..) methods in Mutate1D.Fillable are deprecated.
* New (functional) interfaces Callback1D, Callback2D & CallbackAnyD. The Access?D and Mutate?D interfaces have also gotten new default methods named passMathing(...) that makes use of those new interfaces.
* There's a new method elements() in Access1D that returns an Iterable of ElementView1D - it allows to iterate over the instance's element "positions" without actually extracting the elements (unless you explicitly do so). There a corresponding method in Access2D. That interface also has methods rows() and columns() that does similar things but with rows and columns.
* ElementView1D now implements ListIterator rather than Iterator.
* New interface IndexMapper translates back and forth between an arbitrary "key" and a long index. Among other things used to implement the new (time) series classes.

## org.ojalgo.array

* The previously package private class ArrayFactory is now public, and the static factory instances of BigArray, ComplexArray, PrimitiveArray, QuaternionArray and RationalArray are now also public.
* There's been additions to the ArrayFactory regarding how to create sparse or segmented arrays.
* New class NumberList - essentially an "ArrayList" backed by ojAlgo's BasicArray hierarchy of classes.
* New class LongToNumberMap - a long -> Number map - backed by ojAlgo's array classes.
* The previously deprecated methods searchAscending() and searchDescending() are now actually deleted, but the corresponding sortAscending() and sortDescending() got new implementation and had their deprecations removed instead.

## org.ojalgo.finance

* There is now a new class EfficientFrontier to complement MarkowitzModel. If you don't want/need to be able set constraints and/or a target return/variance (like you can with the MarkowitzModel) then this new class is more efficient. Particular in regards to reusing partial results when calculating several points along the efficient frontier.
* The MarkowitzModel class now has a method optimiser() that return an instance of Optimiser that enable turning validation and debugging of the underlying optimization algorithm on/off.
* It is now possible to normalize any FinancePortfolio to the precision and scale (NumberContext) of your choice.
* The optional "cleaning" functionality of FinanceUtils' toCorrelations(...) and toVolatilities(...) methods have been improved.
* The DataSource class now implements the new org.ojalgo.netio.BasicParser interface.

## org.ojalgo.function

* Additions to FunctionSet: atan2, cbrt, ceil, floor & rint.
* Made sure ojAlgo consistently (internally) uses PrimitiveFunction rather than java.lang.Math directly
* Improved the BigDecimal implementations of sqrt, root and the new cbrt functions.

## org.ojalgo.matrix

* The resolve methods in IterativeSolverTask.SparseDelegate and MutableSolver, respectively, now return double rather than void or MatrixStore<Double> - they return the magnitude of the solution error.
* The method factory() in ElementsSupplier is renamed (deprecated) physical(). In MatrixStore you now have methods logical() and physical() returning MatrixStore.LogicalBuilder and PhysicalStore.Factory respectively.
* The nested class org.ojalgo.matrix.decomposition.DecompositionStore.HouseholderReference has been moved to the org.ojalgo.matrix.transformation package. Further it is now an interface rather than a class.
* The method copyToBuilder() in BasicMatrix has been renamed copy()
* It is now possible to extract complex valued eigenvectors (actually having ComplexNumber elements) using the getEigenvetors() and getEigenvetor(int) methods.
* The eigenvalue array returned by getEigenvalues() is no longer required to always be sorted. If it is sorted or not is indicated by the isSorted() method.
* The solve(...) methods in MatrixDecomposition.Solver are renamed getSolution(...)

## org.ojalgo.netio

* The 2 classes BufferedInputStreamReader and BufferedOutputStreamWriter have been removed - they didn't do anything other/more than the usual streams and reader/writer classes.
* The getStreamReader() method of ResourceLocator now simply return a Reader rather than a BufferedReader.

## org.ojalgo.optimisation

* The model parameter rescaling feature of ExpressionsBasedModel has been modified. Previously it didn't work very well with extremely large or small model parameters. Now with very large or small model parameters the rescaling functionality is turned off.
* Improved ExpressionsBasedModel's presolve functionality to identify and handle some cases of unbounded and/or uncorrelated variables.

## org.ojalgo.random

* Added quartiles to SampleSet: getQuartile1(), getQuartile2(), getQuartile3() and getInterquartileRange()

## org.ojalgo.series

* New builder instances in the BasicSeries interface. If you use them they will return implementations, new to v41, backed by array classes from the org.ojalgo.array package. It is now possible to use just about any date/time related class as a time series key.
* The methods getDataSeries() and getPrimitiveValues() are deprecated, both replaced by the new method getPrimitiveSeries(). Further the modifyAll(UnaryFunction) method is deprecated. You should do modifications on the series returned by getPrimitiveSeries().

# v40.0.0: 2016-06-20

## org.ojalgo.access

* The Access1D.Builder, Access2D.Builder and AccessAnyD.Builder interfaces have been removed. The API of the BasicMatrix builder have changed slightly as a consequence of this.
* Many of the nested interfaces within Access1D, Access2D and AccessAnyD have been moved/renamed to be normal top level interfaces (declared in their own files). Typically this just means that import, implements and extends declarations within ojAlgo have changed.
* New nested interface Access1D.Aggregatable defining a new method N aggregateAll(Aggregator)
* New methods in Access1D - dot(Access1D<?>) and daxpy(double,Mutate1D) that bring basic (primitive double) linear algebra functionality to any/all Access1D implementation. Those are very useful operations to "always" have available.

## org.ojalgo.array

* It is now possible to specify the initial capacity (the number of nonzeros) of a SparseArray, and a SparseArray can now be emptied / reset to all zeros.

## org.ojalgo.finance

* Fixed a bug that erroneously set null constraints (unbounded) to zero with the MarkowitzModel and PortfolioMixer classes. This was mostly a problem when defining custom constraints on MarkowitzModel instances with lower limits only (the upper limit was erroneously set to 0.0).
* Fixed a bug in MarkowitzModel: Portfolios with shorting allowed and a target return/variance were not always calculated correctly.

## org.ojalgo.function

* Deprecated org.ojalgo.function.aggregator.AggregationResults as well as the snapshot() method of org.ojalgo.function.aggregator.AggregationFunction.

## org.ojalgo.matrix

* There is a new interface BasicMatrix.Builder that specifies the API of the BasicMatrix builder. Previously this was specified by Access2D.Builder that is now removed. The API changed in that the various builder methods no longer return the builder instance, but void.
* Improved performance with sparse and/or structured matrices - refactored existing multiplication code to actually make use of the firstInRow/Column and limitOfRow/Column methods. (Also fixed a couple of bugs related to implementations of those methods.)
* New package org.ojalgo.matrix.task.iterative containing interative equation system solvers such as JacobiSolver, GaussSeidelSolver and ConjugateGradientSolver.
* Two new methods in MatrixStore.Builder - limits(int,int) and offsets(int,int) - that lets you treat a subregion of a matrix as a (full) matrix.
* Changes to BasicMatrix:
  * The method add(int,int,Number) has been removed. BasicMatrix instances are immutable! Use copyToBuilder() instead.
  * It now extends as much as possible from the org.ojalgo.access and org.ojalgo.algebra packages. Similar methods previously defined in BasicMatrix are now replaced by whatever is in the superinterfaces resulting in some (api-breaking) signature changes.
  * As much as possible has been moved up from BasicMatrix to the various interfaces in org.ojalgo.access
  * Lots of things have been deprecated to enabled changes (possible) changes in the next version.
* New matrix decomposition factory instances. There is now one factory interface for each of the matrix decompositions as well as standard instantiations for "BIG", "COMPLEX" and "PRIMITIVE".
* The method MatrixStore#multiplyLeft(Access1D) has been renamed premultiply(Access1D), and the signature of MatrixStore#multiply(Access1D) has changed to multiply(MatrixStore). That's because it is now declared in org.ojalgo.algebra.Opreation.Multiplication.
* The class MatrixStore.Builder has been renamed MatrixStore.LogicalBuilder and the method in MatrixStore that returned an instance of it has been renamed from MatrixStore.builder() to MatrixStore.logical(). Further the MatrixStore.LogicalBuilder#build() method has been deprecated in favor of get().
* Fixed accuracy problem with the SVD and pseudoinverse for larger matrices, as well as a problem that could cause indefinite iterations with the SVD decomposition.
* The multiply-method where you supply a target (product) matrix has changed signature. It now returns void, and the target is an ElementsConsumer rather than a PhysicalStore.
* SparseStore now implements ElementsConsumer.
* The signature of the MatrixTask factory methods have changed. You now have to specify boolean flags for symmetric/hermitian and positive definite independantly.

## org.ojalgo.optimisation

* Improved ConvexSolver. It now has much better performance with larger models. Current tests indicate a 50x speed improvement on a model of roughly 4k variables. With smaller models, < 100 variables, there's no significant difference between the old and new versions. These are internal changes only, but "significant". All unit test pass, but you should expect some changed behaviour.
* Some internal modifications to LinearSolver.

## org.ojalgo.series

* Fixed bugs in CoordinationSet related to pruning and resampling when the series did not have specified names.

## org.ojalgo.type

* Renamed Colour to ColourData
* Fixed a bug in CalendarDate#toSqlDate(). The Date was 70 years off. (The bug was introduced in v39.)
* CalendarDate now implements Temporal
* CalendarDateUnit now implements TemporalUnit
* CalendarDateDuration now implements TemporalAmount

# v39.0.0: 2015-11-28

>Everything (wasn't much) that made use of code outside the JRE profile "compact1" has been removed from ojAlgo. In terms of library functionality nothing has been removed, but there could be incompatibilities.

## org.ojalgo.access

* Each of Access1D, Access2D and AccessAnyD now has a new nested interface Settable. The "set" methods of the Fillable interfaces are moved to Settable. Fillable and Modifiable now both extend Settable. The Settable interface declares "add" methods to complement "set". The Fillable interface now declares a set of "fillMatching" methods (moved up from some lower level implementations).
* The structure() method of AccessAnyD is deprecated and replaced with shape() that does exactly the same thing.
* The previously package private interfaces Structure1D, Structure2D and StructureAnyD are now public.
* New interfaces Access1D.Sliceable, Access2D.Sliceable and AccessAnyD.Sliceable.

## org.ojalgo.algebra

* New package containing abstract algebra interfaces. This doesn't add any new features to ojAlgo. It just formalises and unifies some of the definitions. There are interfaces for Group, Ring, Field, VectorSpace...

## org.ojalgo.matrix

* BasicMatrix now extends NormedVectorSpace from the new algebra package.
* MatrixStore now extends NormedVectorSpace from the new algebra package.
  * The method scale(Number) is deprecated and replaced by multiply(Number).
  * Refactoring of the MatrixStore hierarchy (their methods) due to api changes caused by the new algebra package. There are some new implementations and methods have been moved up and down the hierarchy.
* The methods isLowerLeftShaded() and isUpperRightShaded() of MatrixStore are deprecated and replaced by firstInRow(int), firstInColumn(int), limitOfRow(int) and limitOfColumn(int).
* The roles of the ElementsConsumer and ElementsSupplier interfaces have been greatly expanded. ElementsSupplier is now a superinterface to MatrixStore and it gained additional features. The ElementsConsumer largely defines the extensions to MatrixStore that make out the PhysicalStore interface.
* Refactoring of the MatrixDecompostion hierarchy (the org.ojalgo.matrix.decomposition package):
  * The capabilities of the various decompositions have been factored out to new/separate interfaces.
  * Integrated/merged the decomposition implementations from JAMA. (They've always been part of ojAlgo, but they were now moved, renamed and refactored.)
  * Performance tuning.
  * Matrix decompositions can now accept ElementsSupplier:s as input.

>API-breaking!

* All MatrixStore implementations (except the PhysicalStore implementations) are now package private. All constructors, factory methods or instances are now either removed och made package private.
* There is a new MatrixStore.Factory interface (as well as implementations for BIG, COMPLEX and PRIMITIVE). Through this new factory, and the previously existing, MatrixStore.Builder, you can access all features available with/by the various MatrixStore implementations.
* The MatrixStore.Builder has been cleaned of any methods that would require calculations on the matrix elements.
* The method multiplyLeft now returns an ElementsSupplier rather than a MatrixStore (a MatrixStore is an ElementsSupplier and you get a MatrixStore from any ElementsSupplier by calling "get")
* Some methods defined in the MatrixDecomposition interface now take an ElementsSupplier as input rather than an Access2D or a MatrixStore.
* MatrixStore now extends Access2D.Sliceable.

>API-breaking!

* There is a new SparseStore class (a MatrixStore implementation)
* Additions to MatrixUtils that get/copy the real, imaginary, modulus and argument properties of ComplexNumber matrices into primitive double valued matrices.

## org.ojalgo.netio

* Refactoring related to BasicLogger and CharacterRing. In particular it is now possible (easier) to use a CharacterRing as a buffering BasicLogger.Printer.

## org.ojalgo.optimisation

* Fixed a problem where you could get a NullPointerException with debug logging in the ConvexSolver.
* Changed the behaviour of the ConvexSolver (ActiveSetSolver) initialisation so that it now initiates to the optimal solution of the linear part of the model rather than any other feasible solution.
* Improved the presolve functionality of ExpressionsBasedModel to identify and eliminate some degenerate constraints.
* Modified how the initial solution extracted from the ExpressionsBasedModel is composed. Variable constraints are now considered to ensure feasibility. This primarily effects how the ConvexSolver is initialised.
* It is now possible to register solver integrations with the ExpressionsBasedModel. In other words; it is now possible to use third party solvers with ojAlgo's modelling tools. We've already built a basic CPLEX integration. The plan is to build a couple more and to release them all as Open Source here at GitHub.
* Optimisation.Options.slack changed from 14,8 to 10,8 and the logic for how the ExpressionsBasedModel validates a solution changed slightly.
* The ConvexSolver is now deterministic! For many years the ConvexSolver (previously QuadraticSolver) incorporated an element of randomness to break out of possible indefinite cycles. With numerically difficult problems this "feature" could result in varying solutions between subsequent solves - confusing. This strategy has now been replaced by a deterministic one that seems to work equally well, and being deterministic it is obviously much better.
* Slightly modified how the model parameters are scaled before being sent to a solver.
* ExpressionsBasedModel now accepts presolver plugins. The existing presolve functionality has been refactored to plugin implementations that can be individually turned on/off. It is possible for anyone to write an additional plugin.
* Refactoring and deprecations in ExpressionsBasedModel. Among other things all the get/set-linear/quadratic-factor methods are deprecated. There simply called get/set now.
* All select-methods are deprecated and (will be) replaced by the new methods variables(), constraints() and bounds().

>API-breaking!

* The entire package org.ojalgo.optimisation.system has been deleted. Its functionality is now provided by the various solvers directly.

>API-breaking!

## org.ojalgo.random

* SampleSet now has a method getStandardScore(index) that returns the normalized standard score (z-score) of that particular sample.
* It is now possible to swap/change the underlying data of a SampleSet using the swap(Access1D<?>) method.

## org.ojalgo.scalar
* Scalar now extends the interfaces from the new algebra package
* Improved numerical accuracy of complex number division

>API-breaking!

* All public constructors are removed in favour of factory methods.

>API-breaking!

# v38.0.0

The first version to require Java 8!

# v37.0.0 / v37.1.0

The last version to not require Java 8! (Targets Java 7) No real new features compared to v36.

v37.1 contains a backport of the optimisation packages from the upcoming v38 (as it was 2015-01-31). It has a number of important improvements. Apart from that it is identical to v37, and still targets Java 7.<|MERGE_RESOLUTION|>--- conflicted
+++ resolved
@@ -6,12 +6,9 @@
 
 ## org.ojalgo.matrix
 
-<<<<<<< HEAD
 * Various deprecations in MatrixStore.LogicalBuilder and the corresponding LogicalBuilder:s of PrimitiveMatrix, ComplexMatrix & RationalMatrix. Everything in the LogicalBuilder:s are now either defined in org.ojalgo.structure.Structure2D.Logical or deprecated.
-=======
 * Tweaked the isSolvable() method implementations of the Cholesky decompositions to return `true` slightly less often.
 * The debug logging of the iterative solvers now output the relative error at each iteration.
->>>>>>> fa9b6112
 
 ## org.ojalgo.optimisation
 
