--- conflicted
+++ resolved
@@ -15,23 +15,21 @@
 
 ### Changed
 
-<<<<<<< HEAD
+#### org.ojalgo.function
+
+- The merge functionality of AggregatorFunction is deprecated.
+
+#### org.ojalgo.matrix
+
+- The multithreaded implementations of aggregateAll in PrimkitiveDenseStoree and GenericDenseStore are removed.
+
 #### org.ojalgo.optimisation
 
 - The iterative version of the ActiveSetSolver now enforce an iterations limit.
-=======
-#### org.ojalgo.function
-
-- The merge functionality of AggregatorFunction is deprecated.
-
-#### org.ojalgo.matrix
-
-- The multithreaded implementations of aggregateAll in PrimkitiveDenseStoree and GenericDenseStore are removed.
 
 #### org.ojalgo.structure
 
 - The stream(boolean) methods of ElementView, RowView and ColumnView are deprecated and replaced with a simple stream() method. You no longer have the option to use parallel streams.
->>>>>>> 1266cbd3
 
 ### Deprecated
 
