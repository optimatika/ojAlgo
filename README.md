# oj! Algorithms [![Build Status](https://travis-ci.org/optimatika/ojAlgo.svg?branch=master)](https://travis-ci.org/optimatika/ojAlgo) [![Language grade: Java](https://img.shields.io/lgtm/grade/java/g/optimatika/ojAlgo.svg?logo=lgtm&logoWidth=18)](https://lgtm.com/projects/g/optimatika/ojAlgo/context:java)

oj! Algorithms - ojAlgo - is Open Source Java code that has to do with mathematics, linear algebra and optimisation.

General information about ojAlgo is available at the project web site: http://ojalgo.org/

### Artifacts

ojAlgo is available at [The Central (Maven) Repository](https://search.maven.org/artifact/org.ojalgo/ojalgo) to be used with your favourite dependency management tool.

```xml
<dependency>
    <groupId>org.ojalgo</groupId>
    <artifactId>ojalgo</artifactId>
<<<<<<< HEAD
    <version>47.0.0</version>
=======
    <version>47.1.0</version>
>>>>>>> ee091eab
</dependency>
```
...or download the jar from SourceForge.
<p align="center">
<a href="https://sourceforge.net/projects/ojalgo/files/latest/download" rel="nofollow"><img alt="Download oj! Algorithms" src="https://a.fsdn.com/con/app/sf-download-button"></a>
</p>

### Documentation and Support

User documentation wiki with examples is here at GitHub: https://github.com/optimatika/ojAlgo/wiki

Programming questions related to ojAlgo are best asked at [stack overflow](https://stackoverflow.com/search?tab=relevance&q=ojalgo). Just remember to actually mention ojAlgo and tag the question using 'ojalgo' and whatever other tags you find suitable.

Bug reports and to some extent feature requests should be posted here at GitHub: https://github.com/optimatika/ojAlgo/issues
(Please do not use GitHub Issues for general discussions or user support requests!)

The [ojAlgo-user mailing list](https://sourceforge.net/p/ojalgo/mailman/ojalgo-user/) can be used for just about anything as long as it relates to ojAlgo. (Note that you have to be a member to post to that list!)

ojAlgo is Open Source, and you are strongly encouraged to clone or fork this repository and work directly with the source code. The source code is (part of) the documentation, and you should read it.

### Contributing

There's a whole separate [page on contributing](CONTRIBUTING.md).<|MERGE_RESOLUTION|>--- conflicted
+++ resolved
@@ -12,11 +12,7 @@
 <dependency>
     <groupId>org.ojalgo</groupId>
     <artifactId>ojalgo</artifactId>
-<<<<<<< HEAD
-    <version>47.0.0</version>
-=======
     <version>47.1.0</version>
->>>>>>> ee091eab
 </dependency>
 ```
 ...or download the jar from SourceForge.
